# CH
*.json
*.??*
*.code-workspace
<<<<<<< HEAD

# Prerequisites
*.d

# Compiled Object files
*.slo
*.lo
*.o
*.obj

# Precompiled Headers
*.gch
*.pch

# Compiled Dynamic libraries
*.so
*.dylib
*.dll

# Fortran module files
*.mod
*.smod

# Compiled Static libraries
*.lai
*.la
*.a
*.lib

# Executables
*.exe
*.out
*.app
=======
.vscode/
*.pyc
>>>>>>> bbb61483
<|MERGE_RESOLUTION|>--- conflicted
+++ resolved
@@ -2,7 +2,6 @@
 *.json
 *.??*
 *.code-workspace
-<<<<<<< HEAD
 
 # Prerequisites
 *.d
@@ -36,7 +35,5 @@
 *.exe
 *.out
 *.app
-=======
 .vscode/
-*.pyc
->>>>>>> bbb61483
+*.pyc