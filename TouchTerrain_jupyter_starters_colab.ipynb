--- conflicted
+++ resolved
@@ -264,12 +264,7 @@
         "- The cell below sets the value of __importedDEM__ to this path (e.g. `\"geotiff_example.tif\"`). To use your geotiff file, upload it to the current folder and replace this with it's name, e.g. `\"myDEM.tif\"` (make sure to use \"s around the filename!). \n",
         "- Hint: if you want to use a tif stored in your (connected) Google Drive, find it in the Files tab, right-click - Copy Path and paste this in below, e.g. `args[\"importedDEM\"] = \"/content/drive/MyDrive/DEMs/SanPedro.tif\"`\n",
         "- if you do NOT want to use a local geotiff and want to use online DEM rasters instead, leave the value as None. Comment/Uncomment the appropriate choice below and hit Shift-Enter\n",
-<<<<<<< HEAD
-        "- if you are using a local geotiff, skip _Select DEM source_ and _Select print area on geemap_ as the geotiff is your DEM source and  implicitly defines the print area. In other words, __any area definition via coordinates, geemap or kmlfile will be ignored if you use a local geotiff and will not clip your geotiff to that area!__ You will need to clip your geotiff externally, e.g. via QGIS, which as an easy to use Raster - Clip Raster by Extend, which an interactive extend selection.\n",
-        "Continue straight to _Setting the tile width_"
-=======
         "- if you are using a local geotiff, skip _Select DEM source_ and _Select print area on geemap_ as the geotiff is your DEM source and  implicitly defines the print area. Go straight to _Setting the tile width_"
->>>>>>> 06bee7ab
       ]
     },
     {
