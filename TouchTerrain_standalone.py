#!/usr/bin/env python

"""
TouchTerrain_standalone

USAGE: python TouchTerrain_standalone.py config.json

parses the JSON file config.json, downloads terrain raster via Earth Engine,
processes it into tiles and saves them in a zip file.
Alternative to running the TouchTerrain web server.
"""

'''
@author:     Chris Harding
@license:     GPL
@contact:     charding@iastate.edu

  This program is free software: you can redistribute it and/or modify
  it under the terms of the GNU General Public License as published by
  the Free Software Foundation, either version 3 of the License, or
  (at your option) any later version.
  This program is distributed in the hope that it will be useful,
  but WITHOUT ANY WARRANTY; without even the implied warranty of
  MERCHANTABILITY or FITNESS FOR A PARTICULAR PURPOSE.    See the
  GNU General Public License for more details.
  You should have received a copy of the GNU General Public License
  along with this program.    If not, see <http://www.gnu.org/licenses/>.
'''
import time
import json
import sys, os
from os.path import abspath, dirname

try:
    from touchterrain.common import TouchTerrainEarthEngine as TouchTerrain
    from touchterrain.common.TouchTerrainGPX import *
except:
    print("Error: touchterrain module is not installed. Use pip install . in the same folder as setup.py")
    sys.exit()


#
# How to run the standalone version:
#

# Make a copy of example_config.json (in the stuff folder), modify the parameters and save it with a new
# name (e.g. my.json) in the same folder as this .py file. The JSON file format follows the args dict shown below.
#
# run python with your JSON file as the only arg, e.g.:
#
# python TouchTerrain_standalone.py my.json
#
<<<<<<< HEAD
# The default config gets a geotiff either from Google Earth Engine or locally, coverts it
# into one or more 3D model files (tiles) and stores it/them in a zipped folder.
# pyramid.tif can be used to test this with a local geotiff. Set importedDEM to pyramid.tif 
# and use a z-scale of 0.5
=======

>>>>>>> 263da842

# main function, will be called at the end of the script
def main():

<<<<<<< HEAD
=======
    # The default config gets a geotiff either from Google Earth Engine or locally, coverts it
    # into one or more 3D model files (tiles) and stores it/them in a zipped folder.
    # pyramid.tif can be used to test this with a local geotiff. Set importedDEM to pyramid.tif 
    # and use a z-scale of 0.5

>>>>>>> 263da842
    # Default parameters:
    # The JSON file overwrites values for the following keys, which are used as
    # args for get_zipped_tiles() and save them inside a zipped folder.
    # Print each tile on a 3D printer (they are already scaled!)
    args = {
        "DEM_name": 'USGS/NED',# DEM_name:    name of DEM source used in Google Earth Engine
                            # for all valid sources, see DEM_sources in TouchTerrainEarthEngine.py
        "trlat": 44.69741706507476,        # lat/lon of top right corner
        "trlon": -107.97962089843747,
        "bllat": 44.50185267072875,        # lat/lon of bottom left corner
        "bllon": -108.25427910156247,
        "importedDEM": None, # if not None, the raster file to use as DEM instead of using GEE (null in JSON)
        "printres": 0.5,  # resolution (horizontal) of 3D printer (= size of one pixel) in mm
        "ntilesx": 1,      # number of tiles in x and y
        "ntilesy": 1,
        "tilewidth": 80, # width of each tile in mm (<- !!!!!), tile height is calculated
        "basethick": 1, # thickness (in mm) of printed base
        "zscale": 1.0,      # elevation (vertical) scaling
        "fileformat": "STLb",  # format of 3D model files: "obj" wavefront obj (ascii),"STLa" ascii STL or "STLb" binary STL
        "tile_centered": False, # True-> all tiles are centered around 0/0, False, all tiles "fit together"
        "zip_file_name": "terrain",   # base name of zipfile, .zip will be added
        "CPU_cores_to_use" : 0,  # 0 means all cores, None (null in JSON!) => don't use multiprocessing
        "max_cells_for_memory_only" : 1000 * 1000, # if raster is bigger, use temp_files instead of memory
        
        # these are the args that could be given "manually" via the web UI
        "no_bottom": False, # omit bottom triangles?
        #"rot_degs": 0, # rotate by degrees ccw  # CH disabled for now
        "bottom_image": None,  # 1 band greyscale image used for bottom relief
        "ignore_leq": None, # set values <= this to NaN, so they are ignored
        "lower_leq": None,  # e.g. [0.0, 2.0] values <= 0.0 will be lowered by 2mm in the final model
        "unprojected": False, # don't project to UTM, only usefull when using GEE for DEM rasters
        "only": None,# list of tile index [x,y] with is the only tile to be processed. None means process all tiles (index is 1 based)
    }

    # write an example json file, in case it gets deleted ...
    with open('example_config.json', 'w+') as fp:
        json.dump(args, fp, indent=0, sort_keys=True) # indent = 0: newline after each comma
    print('Wrote example_config.json with default values, you can use it as a template but make sure to rename it!')
    
    
    
    # parse args
    if len(sys.argv) > 1:  # sys.argv are the CLI args
        json_fname = sys.argv[1]
        try:
            fp = open(json_fname, "rU")
        except Exception as e:
            sys.exit("Error: can't find " + json_fname + ": " + str(e))
    
        file_content = fp.read()
        try:
            json_args = json.loads(file_content)
        except Exception as e:
            sys.exit("Error: can't json parse " + json_fname + ": " + str(e))
    
        print("reading", json_fname)
    
        for k in list(args.keys()):
            try:
                args[k] = json_args[k]    # try to find a value for k in json config file
                #print k, args[k]
            except:
                print("info:", k, "has missing or invalid value, using defaults where possible")     # no match? no problem, just keep the default value
                #print "%s = %s" % (k, str(args[k]))
    else:
        # no JSON config file given, setting config values in code
        # you can comment out lines for which you don't want to overwrite the default settings
        overwrite_args = {
            "DEM_name": 'USGS/NED',# DEM_name:    name of DEM source used in Google Earth Engine
                                   # for all valid sources, see DEM_sources in TouchTerrainEarthEngine.py
            "trlat": 44.69741706507476,        # lat/lon of top right corner
            "trlon": -107.97962089843747,
            "bllat": 44.50185267072875,        # lat/lon of bottom left corner
            "bllon": -108.25427910156247,
            "importedDEM": None, # if not None, the raster file to use as DEM instead of using GEE (null in JSON)
            "printres": 0.5,  # resolution (horizontal) of 3D printer (= size of one pixel) in mm
            "ntilesx": 1,      # number of tiles in x and y
            "ntilesy": 1,
            "tilewidth": 80, # width of each tile in mm (<- !!!!!), tile height is calculated
            "basethick": 1, # thickness (in mm) of printed base
            "zscale": 1.0,      # elevation (vertical) scaling
            "fileformat": "STLb",  # format of 3D model files: "obj" wavefront obj (ascii),"STLa" ascii STL or "STLb" binary STL
            "tile_centered": False, # True-> all tiles are centered around 0/0, False, all tiles "fit together"
            "zip_file_name": "terrain",   # base name of zipfile, .zip will be added
            "CPU_cores_to_use" : 0,  # 0 means all cores, None (null in JSON!) => don't use multiprocessing
            "max_cells_for_memory_only" : 1000 * 1000, # if raster is bigger, use temp_files instead of memory
            "no_bottom": False, # omit bottom triangles?
            #"rot_degs": 0, # rotate by degrees ccw  # CH disabled for now
            "bottom_image": None,  # 1 band greyscale image used for bottom relief
            "ignore_leq": None, # set values <= this to NaN, so they are ignored
            "lower_leq": None,  # e.g. [0.0, 2.0] values <= 0.0 will be lowered by 2mm in the final model
            "unprojected": False, # don't project to UTM, only usefull when using GEE for DEM rasters
            "only": None,# list of tile index [x,y] with is the only tile to be processed. None means process all tiles (index is 1 based)
        }

        # overwrite config settings in args
        for k in overwrite_args:
            args[k] = overwrite_args[k]
       
    # CH testing gpx here, so I can use the debugger
    '''
    args = {
                "importedDEM": None,
                "DEM_name": "USGS/NED",   # DEM source
                # area for gpx test
                "bllat": 39.32205105794382,   # bottom left corner lat
                "bllon": -120.37497608519418, # bottom left corner long
                "trlat": 39.45763749030933,   # top right corner lat
                "trlon": -120.2002248034559, # top right corner long
                "tilewidth": 120,  # width of each tile in mm,  
                "printres": 0.4,  # resolution (horizontal) of 3D printer in mm
                "ntilesx": 1, # number of tiles in x  
                "ntilesy": 1, # number of tiles in y    
                "basethick": 0.5,   # thickness (in mm) of printed base
                "zscale": 1.5,  # elevation (vertical) scaling
                "fileformat": "STLb",  # format of 3D model file
                "zip_file_name": "test_get_zipped_tiles_gpx",   # base name of zipfile, .zip will be added
                "importedGPX": # Plot GPX paths from these files onto the model.
                            ["stuff/gpx-test/DLRTnML.gpx",
                            "stuff/gpx-test/DonnerToFrog.gpx",
                            "stuff/gpx-test/CinTwistToFrog.gpx",
                            "stuff/gpx-test/sagehen.gpx",
                            "stuff/gpx-test/dd-to-prosser.gpx",
                            "stuff/gpx-test/alder-creek-to-crabtree-canyon.gpx",
                            "stuff/gpx-test/ugly-pop-without-solvang.gpx",
                            "stuff/gpx-test/tomstrail.gpx"   
                            ],
                "gpxPathHeight": 100,  # Currently we plot the GPX path by simply adjusting the raster elevation at the specified lat/lon,
                                    # therefore this is in meters. Negative numbers are ok and put a dent in the mdoel  
                "gpxPixelsBetweenPoints" : 20, # GPX Files haves a lot of points. A higher number will create more space between lines drawn
                                                # on the model and can have the effect of making the paths look a bit cleaner 
                "gpxPathThickness" : 5, # Stack parallel lines on either side of primary line to create thickness. 
                                        # A setting of 1 probably looks the best 
    }
    '''

    # print out current args 
    print("\nUsing these config values:")
    for k in sorted(args.keys()):
        print("%s = %s" % (k, str(args[k])))
    
    # No DEM file given, use Google Earth Engine
    if args["importedDEM"] == None:
        pass
        ''' #not needed anymore? EE init is now done on TouchTerrainEarthEngine import
        # drawback: local geotiff users will get init warnings/fails#

        # initialize ee - needs a google earth engine account! See TouchTerrain_standalone_installation.pdf
        try:
            import ee
        except Exception as e:
            print("Google Earth Engine module not installed", e, file=sys.stderr)
        
        # try both ways of authenticating
        try:
            ee.Initialize() # uses .config/earthengine/credentials
        except Exception as e:
            print("EE init() error (with .config/earthengine/credentials)", e, file=sys.stderr)
     
            try:
                # try authenticating with a .pem file
                from touchterrain.common import config  # sets location of .pem file, config.py must be in this folder
                from oauth2client.service_account import ServiceAccountCredentials
                from ee import oauth
                credentials = ServiceAccountCredentials.from_p12_keyfile(config.EE_ACCOUNT, config.EE_PRIVATE_KEY_FILE, scopes=oauth.SCOPES)
                ee.Initialize(credentials, config.EE_URL)
            except Exception as e:
                print("EE init() error (with config.py and .pem file)", e, file=sys.stderr)          
        '''
    else:
        args["importedDEM"] = abspath(args["importedDEM"])

<<<<<<< HEAD


=======
>>>>>>> 263da842
    # Give all config values to get_zipped_tiles for processing:
    totalsize, full_zip_file_name = TouchTerrain.get_zipped_tiles(**args) # all args are in a dict
    print("\nCreated zip file", full_zip_file_name,  "%.2f" % totalsize, "Mb")
    
    # Optional: unzip the zip file into the current folder
    if 1: # set this to 0 if you don't want the zip file to be unzippeed
        #import os.path
        #folder, file = os.path.splitext(full_zip_file_name) # tmp folder
        folder = os.getcwd() + os.sep + args["zip_file_name"]# new stl folder in current folder
        
        # unzip the zipfile into the folder it's already in
        import zipfile
        zip_ref = zipfile.ZipFile(full_zip_file_name, 'r')
        zip_ref.extractall(folder)
        zip_ref.close()
        print("unzipped file inside", full_zip_file_name, "into", folder)
    
    '''
    import k3d
    # get all stl files in that folder
    from glob import glob
    mesh_files = glob(folder + os.sep + "*.stl")
    print "in folder", folder, "using", mesh_files
    
    plot = k3d.plot()
    
    for m in mesh_files:
        print m
        buf = open(m, 'rb').read()
        #buf = str(stl_model)
        #buf = buf.encode('utf_32')
        print buf[:100]
        plot += k3d.stl(buf)
    
    plot.display()
    '''
    #
    # end of main()
    

if __name__ == "__main__":
    
    # this is/should only be needed on Windows and only if we do multi processing
    # but it has to be done before we know if MP is actually used
    from multiprocessing import freeze_support
    freeze_support()
    main()<|MERGE_RESOLUTION|>--- conflicted
+++ resolved
@@ -50,26 +50,10 @@
 #
 # python TouchTerrain_standalone.py my.json
 #
-<<<<<<< HEAD
-# The default config gets a geotiff either from Google Earth Engine or locally, coverts it
-# into one or more 3D model files (tiles) and stores it/them in a zipped folder.
-# pyramid.tif can be used to test this with a local geotiff. Set importedDEM to pyramid.tif 
-# and use a z-scale of 0.5
-=======
-
->>>>>>> 263da842
 
 # main function, will be called at the end of the script
 def main():
 
-<<<<<<< HEAD
-=======
-    # The default config gets a geotiff either from Google Earth Engine or locally, coverts it
-    # into one or more 3D model files (tiles) and stores it/them in a zipped folder.
-    # pyramid.tif can be used to test this with a local geotiff. Set importedDEM to pyramid.tif 
-    # and use a z-scale of 0.5
-
->>>>>>> 263da842
     # Default parameters:
     # The JSON file overwrites values for the following keys, which are used as
     # args for get_zipped_tiles() and save them inside a zipped folder.
@@ -242,11 +226,8 @@
     else:
         args["importedDEM"] = abspath(args["importedDEM"])
 
-<<<<<<< HEAD
-
-
-=======
->>>>>>> 263da842
+
+
     # Give all config values to get_zipped_tiles for processing:
     totalsize, full_zip_file_name = TouchTerrain.get_zipped_tiles(**args) # all args are in a dict
     print("\nCreated zip file", full_zip_file_name,  "%.2f" % totalsize, "Mb")
