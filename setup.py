--- conflicted
+++ resolved
@@ -24,11 +24,7 @@
         'kml2geojson>=4.0.2', # for reading polygon coords from kml
         'geojson>=2.5', # for wrapping polygon data
         'defusedxml>=0.6', # safe minidom for parsing kml
-<<<<<<< HEAD
         'six>=1.15.0', # earthengine apparently uses an old version of six ...
-=======
-        'six>=1.13.0', # openshift says: google-api-python-client 1.12.2 has requirement six<2dev,>=1.13.0,
->>>>>>> bbc74539
 
     ],
     
