--- conflicted
+++ resolved
@@ -1,1388 +1,469 @@
-<html>
-	<head>
-		<title>TouchTerrain: Easily Create 3D-Printable Terrain Models (version 3.x)</title>
-		<meta charset="UTF-8">
-		<meta name="description" content="Application for creating 3D printable terrain models">
-		<meta property="og:image" content="/static/touchTerrain_logo.png">
-		<meta name="keywords" content="HTML,JavaScript">
-		<meta name="author" content="Chris Harding">
-		<meta name="version" content="BUILDID">
-		<meta name="viewport" content="width=device-width, initial-scale=1.0">
-		<link rel="shortcut icon" href="{{ url_for('static', filename='favicon.ico') }}">
-
-		 <!-- Latest compiled and minified CSS -->
-		<link rel="stylesheet" href="https://maxcdn.bootstrapcdn.com/bootstrap/4.5.2/css/bootstrap.min.css">
-
-		<!-- jQuery library -->
-		<script src="https://ajax.googleapis.com/ajax/libs/jquery/3.5.1/jquery.min.js"></script>
-
-		<!-- Popper JS -->
-		<script src="https://cdnjs.cloudflare.com/ajax/libs/popper.js/1.16.0/umd/popper.min.js"></script>
-
-		<!-- Latest compiled JavaScript -->
-		<script src="https://maxcdn.bootstrapcdn.com/bootstrap/4.5.2/js/bootstrap.min.js"></script> 
-
-		<link href="https://cdn.theme.iastate.edu/nimbus-sans/css/nimbus-sans.css" rel="stylesheet">
-		<link href="https://cdn.theme.iastate.edu/merriweather/css/merriweather.css" rel="stylesheet">
-		<!--<link rel="stylesheet" href="static/css/iastate.legacy.css"> -->
-
-		<script type="text/javascript" async defer
-			src="https://maps.google.com/maps/api/js?libraries=places,drawing&key={{ google_maps_key }}">
-			<!-- key=<nothing> will give you the crappy google map background, which is still usable.
-			If you want a proper google maps version you need replace the above line with
-			one that uses your API key, which you will need to get from Google: https://developers.google.com/maps/documentation/javascript/get-api-key#get-an-api-key
-			As this app uses a simple embedded map, it should still be free for < 25,000 requests (?)
-			Put this key into a text file called GoogleMapsKey.txt in the server folder
-			Note: if the key is wrong, you'll get a Google key error and you won't see any map. -->
-		</script>
-		  
-	{% if GOOGLE_ANALYTICS_TRACKING_ID %}
-		<script>
-		(function(i,s,o,g,r,a,m){i['GoogleAnalyticsObject']=r;i[r]=i[r]||function(){
-		(i[r].q=i[r].q||[]).push(arguments)},i[r].l=1*new Date();a=s.createElement(o),
-		m=s.getElementsByTagName(o)[0];a.async=1;a.src=g;m.parentNode.insertBefore(a,m)
-		})(window,document,'script','https://www.google-analytics.com/analytics.js','ga');
-
-		ga('create',
-			'{{GOOGLE_ANALYTICS_TRACKING_ID}}',  // put your own tracking id in server/config.py
-			'auto');
-		ga('send', 'pageview');
-		</script>
-	{% endif %}
-
-		<script src="https://cdn.jsdelivr.net/gh/google/earthengine-api/javascript/build/ee_api_js.js"></script>
-		<script> {% include 'touchterrain.js' %} </script> <!-- will get inlined via jinja! -->
-		
-	</head>
-	<body>
-		<div class="container-fluid">
-			<div class="page-header text-truncate" style="min-width: 635px;">
-			  <h4 class="text-truncate">
-				<!-- TouchTerrain is currently NOT working, sorry!  &nbsp -->
-				TouchTerrain: Easily Create 3D-Printable Terrain Models (BUILDID)  &nbsp
-				<div class="text-truncate float-right"> 
-					<a href="https://touchterrain.blogspot.com/" target="_blank">
-						What's new in version 3.0?</a> 
-					<a href="https://docs.google.com/document/d/1GlggZ47xER9N85Qls_MiE1jNuihlYEZnFFSVZtX8bKU/pub" 
-						target="_blank"> &nbsp &nbsp &nbsp Help</a>
-				</div>
-			  </h4>
-			</div>
-			<div class="row">
-				<div class="col-sm-8" ">
-					<div style="height: 730; position: relative; overflow: hidden; margin-top: 4px;" id="map">
-						Map didn't load
-					</div>
-					<div id="searchbar_div"> <!-- search bar stuff start, will be positioned on map via JS later -->
-						<input id="pac-input" class="form-control form-control-sm ml-3 mt-3 text-truncate" 
-						  style="max-width: 420px;"
-							type="text" placeholder="Search for a place" aria-label="Search for a place"
-						>
-					</div> <!-- search bar stuff end  -->
-				</div>
-				<div class="col-sm-4 form-control-sm" >
-					<form action="/" class="form-horizontal" method="post" 
-					  id="reloadform" style="margin-bottom: 0px;"> 
-						<div class="card">
-							<div class="card-header">
-								<a class="card-link" data-toggle="collapse" href="#terrain_settings_panel">
-					          Terrain Settings:
-					      </a>
-							</div>
-							<div id="terrain_settings_panel" class="collapse show">
-								<div class="card-body">
-									<div class="row text-truncate">
-										<div class="col-sm-6" form-inline>
-											<label for="DEM_name">Elevation Data source:</label>
-											<a href="https://developers.google.com/earth-engine/datasets/" id="DEM_link" 
-												 target="_blank">(DEM Info)</a>
-											</div>
-										<div class="col-sm-6 form-inline">
-											<select class="form-control custom-select-sm text-truncate" 
-															id="DEM_name" name="DEM_name" onchange="submit_for_reload('GET')" 
-															title="Switch to different Digital Elevation data source" >
-												<option value="USGS/NED" selected>USGS/NED (10m resolution, US only)</option>
-												<option value="JAXA/ALOS/AW3D30/V2_2">AW3D30 (30m resolution, worldwide, good quality)</option>
-												<option value="USGS/SRTMGL1_003">SRTM GL1 (30m resolution, worldwide-ish, less good)</option>
-												<option value="USGS/GMTED2010">GMTED2010 (230m resolution, worldwide)</option>
-												<option value="USGS/GTOPO30">GTOPO30 (1000m resolution, worldwide, no bathymetry)</option>
-												<option value="CPOM/CryoSat2/ANTARCTICA_DEM">ANTARCTICA_DEM (1000m resolution, Antarctica only)</option>
-												<option value="NOAA/NGDC/ETOPO1">ETOPO1 (2000m resolution, worldwide, with bathymetry)</option>
-											</select>
-										</div>
-									</div>
-									 
-									<div class="row">
-										<div class="col-sm-7">
-											<div class="form-inline text-truncate">
-												<label for="hillshade_transparency_slider"  >Transparency:</label>
-												<input type="range" class="slider form-control-sm" id="hillshade_transparency_slider" min="0" max="100"  style="max-width: 80px;"
-													title="Changes the hillshade transparency from 0% (left, no google map, only hillshading) to 100% (right, no hillshading, only google map)"
-													list="tickmarks" step="1" oninput="updateTransparency(this.value);">
-													<datalist id="tickmarks">
-														<option value="0"></option>
-														<option value="10"></option>
-														<option value="20"></option>
-														<option value="30"></option>
-														<option value="40"></option>
-														<option value="50"></option>
-														<option value="60"></option>
-														<option value="70"></option>
-														<option value="80"></option>
-														<option value="90"></option>
-														<option value="100"></option>
-													</datalist>
-											</div>
-										</div>
-										<div class="col-sm-5">
-											<div class="form-inline  text-truncate">
-												<label for="gamma2">Gamma:</label>
-												<input type="text" id="gamma2" class="form-control form-control-sm" maxlength="5" size="2" value="1.0" 
-													title="Gamma values > 1.0 make your hillshade appear lighter, values < 1.0 make it darker. To change this, enter a new value and hit Enter. Will reload the map." 
-													style="max-width: 40px;"
-													onkeydown="if(event.keyCode == 13){updateGamma(this.value); submit_for_reload('GET');}"> 
-											</div>
-										</div>
-									</div>
-
-									<div class="row text-truncate">
-										<div class="col-sm-6"> 
-												<div class="form-horizontal form-group">
-													<label for="hsazi2">Sun direction:</label>
-													<select class="form-control custom-select-sm"  
-														title="Defines the direction (compass heading) from which the Sun shines to create the hillshade relief. Note that South will typically result in a flipped relief perception! Will reload the map."
-														id="hsazi2" name="Sun Direction" onchange="submit_for_reload('GET');"
-													>
-														<option value="270">West (270 degr.)</option>
-														<option value="315" selected>North-West (315 degr.)</option>
-														<option value="360">North (0  degr.)</option>
-														<option value="45">North-East (45 degr.)</option>
-														<option value="90">East (90 degr.)</option>
-														<option value="180">South (180 degr.)</option>
-													</select>
-											</div>
-										</div>
-										<div class="col-sm-6">
-											<div class="form-horizontal form-group">
-												<label for="hselev2">Sun angle:</label>
-												<select class="form-control custom-select-sm"  
-													title="Defines the vertical Sun angle, i.e. how high the Sun is above the horizon. Use it to enhance detail for different types of terrain. Will also adjust gamma and will reload the map."
-													id="hselev2" name="Sun Elevation" onchange="updateHillshadeElevation(this.value); submit_for_reload('GET');"
-												>
-													<option value="55">steep (55 degr.)</option> 
-													<option value="45" selected >normal (45 degr.)</option>
-													<option value="35">kinda flat (35 degr.)</option>
-													<option value="25">flat (25 degr.)</option>
-													<option value="10">very flat (10 degr.)</option>
-													<option value="5">extremely flat (5 degr.)</option>
-												</select>
-											</div>
-										</div>
-								</div>
-									 
-								<!-- hidden ids so they get put into the URL on reload -->
-								<input type="hidden" name="maptype" id="maptype" value="NULL">
-								<input type="hidden" name="gamma" id="gamma" value="NULL">
-								<input type="hidden" name="transp" id="transp" value="NULL">
-								<input type="hidden" name="hsazi" id="hsazi" value="NULL">
-								<input type="hidden" name="hselev" id="hselev" value="NULL">
-								<input type="hidden" name="map_lat" id="map_lat" value="NULL">
-								<input type="hidden" name="map_lon" id="map_lon" value="NULL">
-								<input type="hidden" name="map_zoom" id="map_zoom" value="NULL">
-								<input type="hidden" id="trlat" name="trlat" value="NULL" >
-								<input type="hidden" id="trlon" name="trlon" value="NULL" >
-								<input type="hidden" id="bllat" name="bllat" value="NULL" >
-								<input type="hidden" id="bllon" name="bllon" value="NULL" >
-								<input type="hidden" id="tilewidth" name="tilewidth" value="NULL" >
-								<input type="hidden" id="ntilesx" name="ntilesx" value="NULL" >
-								<input type="hidden" id="ntilesy" name="ntilesy" value="NULL" >
-								<input type="hidden" id="printres" name="printres" value="NULL" >
-								<input type="hidden" id="basethick" name="basethick" value="NULL" >
-								<input type="hidden" id="zscale" name="zscale" value="NULL" >
-								<input type="hidden" id="fileformat" name="fileformat" value="NULL" >
-								<input type="hidden" id="manual" name="manual" value="NULL" >
-								<input type="hidden" id="polyURL" name="polyURL" value="NULL" >
-								</div>	
-							</div>
-						</div>
-					</form>
-
-					<form class="form-horizontal" id="accordion" action="/export" method="post" enctype=multipart/form-data>
-						<div class="card">
-							<div class="card-header">
-							<a class="card-link" data-toggle="collapse" href="#area_box_panel">
-									Area Selection Box:  
-							</a>
-							<input id="recenter-box-button" type="button" class="btn btn-primary float-right"
-								title="re-centers the red Area Selection box inside the current map view"
-								onclick="center_rectangle()"
-								value="Re-center box on map">
-							</div>
-						
-							<div id="area_box_panel" class="collapse">
-								<div class="card-body ">
-									<div class="form-inline">
-										<div class="form-group ">
-											<input type="text" class="form-control form-control-sm" id="trlat2" name="trlat" maxlength="7" size="7" value="NULL" 
-												title="(trlat) Top Right Lat" onkeydown="if(event.keyCode == 13){update_box()}">
-											<label for="trlat2">N &nbsp</label>
-											<input type="text" class="form-control form-control-sm" id="trlon2" name="trlon" maxlength="8" size="8" value="NULL" 
-												title="(trlon) Top Right Long"onkeydown="if(event.keyCode == 13){update_box()}"">
-												<label for="trlon2">E &nbsp (Top right corner)</label>
-										</div>
-										<div class="form-group " >
-											<input type="text" class="form-control form-control-sm" id="bllat2" name="bllat" maxlength="7" size="7" value="NULL" 
-												title="(bllat) Bottom Left Lat" onkeydown="if(event.keyCode == 13){update_box()}">
-												<label for="bllat2">N &nbsp</label>
-											<input type="text" class="form-control form-control-sm" id="bllon2" name="bllon" maxlength="8" size="8" value="NULL" 
-												title="(bllon) Bottom Left Long" onkeydown="if(event.keyCode == 13){update_box()}"">
-												<label for="bllon2">E &nbsp (Lower left corner)</label 
-										</div>
-									</div>
-								</div>
-							</div>
-						</div>
-						<div class="card">
-							<div class="card-header">
-								<div class="panel-title">
-									<a class="card-link" data-toggle="collapse" href="#printOptionPanel">
-					          3D Printer Options:
-					        </a>
-					      </div>
-							</div>
-							<div id="printOptionPanel" class="collapse show">
-								<div class="card-body">
-
-									<div class="custom-file"> <!-- https://stackoverflow.com/questions/43250263/bootstrap-4-file-input -->
-												<input type="file" class="custom-file-input" id="kml_file" name="kml_file"
-													title="Upload a kml file with a polygon to define the area for your model. Will initially re-position the red box. Moving the red box or hitting the re-center botton after a polygon upload will clear the polygon"
-													onchange="$('#kml_file_name').html('Optional Polygon KML file: '+this.files[0].name); kml_name_was_just_set=true; ">
-												<label class="custom-file-label" id="kml_file_name" for="kml_file">Optional Polygon KML file:</label>
-									</div>
- 
-									<!-- hook for polyURL, currently hidden but may become an input field (like kml_file) in the future -->
-									<input type="hidden" id="options_polyURL" name="polyURL" size="0"
-            					title="URL to a KML file with a polygon. Must be a publically read-able cloud file. Used as outline for the 3D print. Supersedes the Area Selection box"
-									> 
-									<!--
-									<input type="text" id="options_polyURL" name="polyURL" size="16"
-											title="URL to a KML file with a polygon. Must be a publically read-able cloud file. Used as outline for the 3D print. Supersedes the Area Selection box"
-									> URL to cloud KML polygon file</br>
-									-->
-
-									<!- hidden input that needs to go into the form ... -->
-									<input type="hidden" name="DEM_name" id="DEM_name2" value="NULL">
-
-									<div class="form-inline text-truncate">
-										<div class="form-group">
-											<select class="form-control custom-select-sm"
-															title="(tilewidth) Width of each tile in mm, tile height will be calculated based on number of tiles in x and y"
-															id="options_tile_width" name="tilewidth" onchange="calcTileHeight(); ">
-												<option value="50">20 mm</option>
-												<option value="50">30 mm</option>
-												<option value="50">40 mm</option>
-												<option value="50">50 mm</option>
-												<option value="60">60 mm</option>
-												<option value="70">70 mm</option>
-												<option value="80" selected >80 mm</option>
-												<option value="90">90 mm</option>
-												<option value="100">100 mm</option>
-												<option value="110">110 mm</option>
-												<option value="120">120 mm</option>
-												<option value="140">140 mm</option>
-												<option value="160">160 mm</option>
-												<option value="180">180 mm</option>
-												<option value="200">200 mm</option>
-												<option value="225">225 mm</option>
-												<option value="250">250 mm</option>
-												<option value="275">275 mm</option>
-												<option value="300">300 mm</option>
-											</select> 
-											<label for="options_tile_width"> &nbsp Tile width, &nbsp &nbsp </label> 
-											<b id="options_tile_height"></b>
-											<label for="options_tile_width"> &nbsp Tile height</label> 
-										</div>
-									</div>
-
-									<div class="form-inline text-truncate">
-										<div class="form-group">
-											<select  class="form-control custom-select-sm"
-													title="(printres) Should be about the same as your nozzle diameter. Smaller numbers result in more details and longer print times"
-													id="options_print_resolution" name="printres"  onchange="update_options_hidden();">
-												<!-- <option value="-1">source resolution</option> CH Mar 16 not advisable to allow anymore with new API d/l restrictions-->
-												<option value="0.2">0.2 mm</option>
-												<option value="0.25">0.25 mm</option>
-												<option value="0.3">0.3 mm</option>
-												<option value="0.35">0.35 mm</option>
-												<option value="0.4" selected >0.4 mm</option>
-												<option value="0.45">0.45 mm</option>
-												<option value="0.5">0.5 mm</option>
-										</select> 
-										<label for="options_print_resolution"> &nbsp 3D print Resolution (~ nozzle diameter)</label>
-									</div>
-								</div>
-
-								<div class="form-inline text-truncate">
-										<div class="form-group">
-										<select class="form-control custom-select-sm"
-											title="(ntilesx) The number of tiles in x direction"
-											id="options_numTiles_x" name="ntilesx"  onchange="update_options_hidden();">
-												<option value="1" selected >1 by</option>
-												<option value="2" >2 by</option>
-												<option value="3">3 by</option>
-												<option value="4">4 by</option>
-												<option value="5">5 by</option>
-												<option value="6">6 by</option>
-												<option value="7">7 by</option>
-												<option value="8">8 by</option>
-										</select>
-										<select  class="form-control custom-select-sm"
-											title="(ntilesy) The number of tiles in y direction"
-											id="options_numTiles_y"  name="ntilesy"  onchange="update_options_hidden();">
-												<option value="1" selected >1  </option>
-												<option value="2">2</option>
-												<option value="3">3</option>
-												<option value="4">4</option>
-												<option value="5">5</option>
-												<option value="6">6</option>
-												<option value="7">7</option>
-												<option value="8">8</option>
-										</select> 
-										<label for="options_numTiles_y"> &nbsp Tiles to print (X by Y)</label>
-									</div>
-								</div>
-
-								<!-- Approximate DEM resolution given box and tile parameters -->
-								<div class="form-inline text-truncate">
-									<div class="form-group">
-										<label for="DEMresolution">Current DEM resolution:</label>
-										<input type="text" id="DEMresolution" class="form-control form-control-sm" 
-													title="To print each tile at the given width at this mm resolution, the DEM will be resampled to approx. this meter value. Keep this above the original DEM resolution."
-													name="DEMresolution" maxlength="5" size="3" value="NULL" readonly> 
-										m, &nbsp (source DEM is:&nbsp <b id="source_resolution"></b>)
-									</div>
-								</div>
-
-								<div class="form-inline text-truncate">
-										<div class="form-group">
-										<select class="form-control custom-select-sm"
-											title="(basethick) The thickness in mm, the 3D model will have at the lowest elevation."
-											id="options_base_thickness" name="basethick"  onchange="update_options_hidden();">
-												<option value="0">0 mm</option>
-												<option value="0.5">0.5 mm</option>
-												<option value="1" selected >1 mm</option>
-												<option value="2">2 mm</option>
-												<option value="3">3 mm</option>
-												<option value="4">4 mm</option>
-												<option value="5">5 mm</option>
-										</select>  
-										<label for="options_base_thickness"> &nbsp Model Base thickness</label>
-									</div>
-								</div>
-
-								<div class="form-inline text-truncate">
-										<div class="form-group">
-										<select class="form-control custom-select-sm"
-											title="(zscale) The DEM's elevation is multiplied by this number"
-											id="options_z_scale" name="zscale"  onchange="update_options_hidden();">
-												<option value="0.5">x 0.5</option>
-												<option value="1.0" selected>x 1.0 (none)</option>
-												<option value="1.25">x 1.25</option>
-												<option value="1.5">x 1.5</option>
-												<option value="2">x 2</option>
-												<option value="2.5">x 2.5</option>
-												<option value="3">x 3</option>
-												<option value="3.5">x 3.5</option>
-												<option value="4">x 4</option>
-												<option value="4.5">x 4.5</option>
-												<option value="5">x 5</option>
-												<option value="7.5">x 7.5</option>
-												<option value="10">x 10</option>
-												<option value="15">x 15</option>
-												<option value="20">x 20</option>
-										</select> 
-										<label for="options_z_scale"> &nbsp Vertical Exaggeration (Z-scale)</label>
-									</div>
-								</div>
-
-								<div class="form-inline text-truncate">
-										<div class="form-group">
-										<select class="form-control custom-select-sm"
-											id="options_fileformat"  name="fileformat"  onchange="update_options_hidden();"
-											title="The format of the 3D model file(s) to be exported. Select GeoTiff if you ONLY want a GeoTiff.">
-												<option value="obj" > Obj</option>
-												<option value="STLb" selected> STL binary</option>
-												<option value="STLa"> STL ascii</option>
-												<option value="GeoTiff"> GeoTiff</option>
-										</select>
-										<label for="options_fileformat"> &nbsp File format </label>
-									</div>
-								</div>
-
-								<input class="form-control" size="80" type="text" placeholder="Manual settings:"
-										id="options_manual" value="" name="manual"
-										title="Other settings, JSON style separated by commas e.g.: &quot;tile_centered&quot:true, &quot;no_bottom&quot:true, &quot;ignore_leq&quot:0.0, &quot;lower_leq&quot: [0.0, 2.0] &quot;unprojected&quot:true, &quot;only&quot:[1,1], &quot;no_normals&quot:true,  &quot;projection&quot:32613, &quot;use_geo_coords&quot:&quot;centered&quot ...  For more info see standalone on github"
-								>
-								
-					    	</div>
-					  	</div>
-						</div>
-						<!-- hidden submit so it fires (instead of real submit) when Enter is hit in any text inside the form -->
-						<button type="submit" disabled style="display: none" aria-hidden="true"></button>
-
-						<button type="submit" class="btn btn-success"  
-							onclick="ga('send', 'event', 'Export', 'Click', 'export', '0')"
-							title="Converts area inside the box into file(s) for 3D printing."  
-							onchange="update_options_hidden(); submit_for_reload('POST');">
-							Export Selected Area and Download File
-						</button>
-					</form>		
-
-					<div class="card">
-						<div class="text-left p-1">
-							<small>
-							</br>
-								Developed by Chris Harding
-								<a href="https://ge-at.iastate.edu/" target="_blank"> Dept. of Geological and Atmospheric Sciences, Iowa State University</a>
-								and Franek Hasiuk, <a href="http://www.kgs.ku.edu/index.html" target="_blank">Kansas Geological Survey.</a>
-								</br>
-								<b>Suggestions? Problems? <a href= "mailto:Geofablab@gmail.com" target="_blank">Send Email!</a> </b> 
-								</br>
-								Visit our <a href="https://github.com/ChHarding/TouchTerrain_for_CAGEO" target="_blank"> Github repository</a>
-								</br>
-								More details in:
-								<a href="https://doi.org/10.1016/j.cageo.2017.07.005" target="_blank">
-											TouchTerrain: A simple web-tool for creating 3D-printable topographic models</a> 
-											Computers & Geosciences Volume 109, December 2017, Pages 25-31
-							</small>
-						</div>
-					</div>
-
-			  </div>
-			</div>
-		</div>
-
-		
-
-<<<<<<< HEAD
-   {% if GOOGLE_ANALYTICS_TRACKING_ID %}
-    <script>
-      (function(i,s,o,g,r,a,m){i['GoogleAnalyticsObject']=r;i[r]=i[r]||function(){
-      (i[r].q=i[r].q||[]).push(arguments)},i[r].l=1*new Date();a=s.createElement(o),
-      m=s.getElementsByTagName(o)[0];a.async=1;a.src=g;m.parentNode.insertBefore(a,m)
-      })(window,document,'script','https://www.google-analytics.com/analytics.js','ga');
-
-      ga('create',
-          '{{GOOGLE_ANALYTICS_TRACKING_ID}}',  // put your own tracking id in server/config.py
-          'auto');
-      ga('send', 'pageview');
-    </script>
-   {% endif %}
-
-    <script src="https://ajax.googleapis.com/ajax/libs/jquery/3.2.1/jquery.min.js"></script>
-
-
-    <script type="text/javascript" async defer
-      src="https://maps.google.com/maps/api/js?key={{ google_maps_key }}">
-      <!-- key=<nothing> will give you the crappy google map background, which is still usable.
-      If you want a proper google maps version you need replace the above line with
-      one that uses your API key, which you will need to get from Google:  https://developers.google.com/maps/documentation/javascript/get-api-key#get-an-api-key
-      As his app uses a simple embedded map it should still be free for < 25,000 requests (?)
-      Put this key into a text file called GoogleMapsKey.txt in the server folder
-      Note: if the key is wrong, you'll get a Google key error and you won't see any map. -->
-    </script>
-
-    <!-- <script src="/static/js/ee_api_js.js"></script> -->
-    <script src="https://cdn.jsdelivr.net/gh/google/earthengine-api/javascript/build/ee_api_js.js"></script>
-
-    <script type="text/javascript">
-
-    "use strict";  // http://javascript.info/strict-mode
-
-
-    // global variables
-    let rectangle = -1 // red area box
-    let map = -1      // Google map
-    let eemap = -1    // Google Earth Engine map
-    let div_lines_x = []; // internal division lines for tile boundaries
-    let div_lines_y = [];
-    let polygon = -1  // optional masking polygon
-
-
-
-    /**
-    * This page will be called from a Python script that uses
-    * Jinja templates to pass information from the script to the web page.
-    * Here we get the mapid and token for the map tiles that were generated
-    * by Earth Engine using the Python script
-    */
-    // gets values inlined from python calling the jinja template
-    let MAPID = "{{ mapid }}"; // {{ stuff }}
-    let TOKEN = "{{ token }}";
-    let map_lat = Number("{{ map_lat }}");  // center of map
-    let map_lon = Number("{{ map_lon }}");
-    let map_zoom = Number("{{ map_zoom }}"); // zoom level
-    let trlat = "{{ trlat }}"; // bounding box top right corner
-    let trlon = "{{ trlon }}";
-    let bllat = "{{ bllat }}"; // bottom left corner
-    let bllon = "{{ bllon }}";
-    let DEM_name = "{{ DEM_name }}"; // name of DEM layer
-    let printres = "{{ printres }}"; // in mm
-    let ntilesx = "{{ ntilesx }}";
-    let ntilesy = "{{ ntilesy }}";
-    let tilewidth = "{{ tilewidth }}"; // in mm
-    let basethick = "{{ basethick }}";
-    let zscale = "{{ zscale }}";
-    let fileformat = "{{ fileformat }}";
-    let manual = "{{ manual }}";
-    manual = manual.replace(/&#34;/g, '\"')
-    manual = manual.replace(/&amp;quot;/g, '\"')
-    let polyURL = "{{ polyURL }}";
-    
-    // map visualization parameters: maptype, transparency, gamma, hsazi, hzelev
-    let maptype = "{{ maptype }}";
-    let transp = "{{ transp }}";
-    let gamma = "{{ gamma }}";
-    let hsazi = "{{ hsazi }}";
-    let hselev = "{{ hselev }}";
-    
-    
-    // run this once the browser is ready
-    window.onload = function () {
-
-      // init google map
-      let myLatLng = new google.maps.LatLng( map_lat, map_lon);
-      let mapOptions = {
-          center: myLatLng,
-          zoom: map_zoom,
-          //maxZoom: 10,
-          zoomControl: true,
-          scaleControl: true,
-          streetViewControl: false,
-          mapTypeId: maptype
-      };
-      
-      map = new google.maps.Map(document.getElementById("map"), mapOptions);
-      eemap = create_overlay(MAPID, map); // hillshade overlay from google earth engine
-      init_print_options(); //update all print option values in the GUI to what was inlined by jinja
-      update_options_hidden(); // also store values in hidden ids
-      SetDEM_name();  // sets DEM_name pulldown to what was inlined by jinja
-      polygon = new google.maps.Polygon({ // make empty polygon for now, will set paths later
-                    strokeColor: "#FFFF00",
-                    strokeOpacity: 1,
-                    strokeWeight: 0.75,
-                    fillColor: "#FFFF00",
-                    fillOpacity: 0.05
-                  });
-      
-      // Init map Overlay GUI settings
-      updateTransparency(transp); // set initial transparency 
-      updateGamma(gamma); // initial gamma value
-      document.getElementById('hsazi2').value = hsazi;
-      document.getElementById('hselev2').value = hselev;
-      
-      // Area selection box
-      rectangle = new google.maps.Rectangle({
-        editable: true,
-        draggable: true,
-        strokeColor: '#FF0000',
-        strokeOpacity: 0.8,
-        strokeWeight: 2,
-        fillColor: '#FF0000',
-        fillOpacity: 0.01,
-        map: map
-      });
-
-
-      // if we got rectangle bounds from jinja args, draw box
-      if (trlat != "" && trlon != "" && bllat != "" && bllon != ""){
-          let tr = new google.maps.LatLng(Number(bllat),Number(trlon));
-          let bl = new google.maps.LatLng(Number(trlat), Number(bllon));
-          let initial_bounds = new google.maps.LatLngBounds();
-          initial_bounds.extend(tr);
-          initial_bounds.extend(bl);
-
-	        //alert(initial_bounds.toUrlValue(2))
-	        // draw rectangle and put coords in form
-	        rectangle.setBounds(initial_bounds);
-	        update_corners_form();
-      }
-      else{ // at this stage we don't have map bounds to make the box bounds b/c it hasn't been
-	          // drawn yet, so we need to defer that until the map bounds_changed is called.
-	          google.maps.event.addListenerOnce(map, 'bounds_changed', function(){
-	            center_rectangle();
-	          });
-      }
-      
-      // show link for current DEM source
-      let link = "https://developers.google.com/earth-engine/datasets"
-      switch(DEM_name){
-        case "USGS/NED": link = "https://developers.google.com/earth-engine/datasets/catalog/USGS_NED"; break;
-	      case "NRCan/CDEM": link = "https://developers.google.com/earth-engine/datasets/catalog/NRCan_CDEM"; break;
-        case "USGS/SRTMGL1_003": link ="https://developers.google.com/earth-engine/datasets/catalog/USGS_SRTMGL1_003"; break;
-	      case "JAXA/ALOS/AW3D30/V2_2": link = "https://developers.google.com/earth-engine/datasets/catalog/JAXA_ALOS_AW3D30_V2_2"; break;
-        case "USGS/GMTED2010": link = "https://developers.google.com/earth-engine/datasets/catalog/USGS_GMTED2010"; break;
-	      case "USGS/GTOPO30" : link = "https://developers.google.com/earth-engine/datasets/catalog/USGS_GTOPO30"; break;
-	      case "CPOM/CryoSat2/ANTARCTICA_DEM" : link = "https://developers.google.com/earth-engine/datasets/catalog/CPOM_CryoSat2_ANTARCTICA_DEM"; break;
-        case "NOAA/NGDC/ETOPO1": link ="https://developers.google.com/earth-engine/datasets/catalog/NOAA_NGDC_ETOPO1"; break;
-      }
-      document.getElementById('DEM_link').href = link;
-
-      // 
-      // Callbacks
-      //
-      
-      // Add an event listener on the rectangle.
-      rectangle.addListener('bounds_changed', update_corners_form);
-      rectangle.addListener('dragstart', remove_divison_lines);
-      rectangle.addListener('dragend', create_divison_lines);
-
-      // Add event for when map becomes idle again after zoom or pan, saves map center and zoom in element
-      map.addListener("idle", saveMapSettings);
-
-      // add callbacks to recalc and display real world resolution when these options are changed
-      document.getElementById('options_print_resolution').addEventListener("click", setApproxDEMResolution_meters);
-      document.getElementById('options_tile_width').addEventListener("click", setApproxDEMResolution_meters);
-      document.getElementById('options_numTiles_x').addEventListener("click", setApproxDEMResolution_meters);
-
-      // add callbacks to make/change division lines when number of tiles change
-      document.getElementById('options_numTiles_x').addEventListener("click", create_divison_lines);
-      document.getElementById('options_numTiles_y').addEventListener("click", create_divison_lines);
-
-      // add change callback for kml_file button
-      let fileInput = document.getElementById('kml_file');
-      fileInput.addEventListener('change', function(e) {
-        if (fileInput.files.length) {
-            let file = fileInput.files[0];
-            let reader = new FileReader();
-            reader.onload = function(e) {
-              let s = reader.result;
-              const [bbox, latloncoords] = processKMLFile(s);
-              if(!!bbox){ // not null => valid bounding box
-                  rectangle.setBounds(bbox);
-                  update_corners_form();
-                  map.fitBounds(bbox); // makes the map fit around the box
-                  polygon.setPath(latloncoords);
-                  polygon.setMap(map);
-                }else{
-                  alert("Error: invalid KML file!");
-                }
-            }
-            reader.readAsText(file);
-        }
-      });
-
-    }; // end of onload()
-
-    // FUNCTIONS
-    
-    // Create an ImageOverlay using the MapID, which encodes all the vis params (besides opacity, which is set browser-side)
-    function create_overlay(MAPID, map){
-      const EE_MAP_PATH = 'https://earthengine.googleapis.com/v1alpha';
-      const tileSource = new ee.layers.EarthEngineTileSource({
-							      MAPID,
-							      TOKEN,
-							      formatTileUrl: (x, y, z) =>
-								  `${EE_MAP_PATH}/${MAPID}/tiles/${z}/${x}/${y}`
-      });
-      eemap = new ee.layers.ImageOverlay(tileSource); // eemap is a global so we can change its gamma later 
-      map.overlayMapTypes.removeAt(0); // remove old overlay
-      map.overlayMapTypes.insertAt(0, eemap); // insert as index 0, use this for opacity: map.overlayMapTypes.getAt(0).setOpacity(0.25)
-      return eemap;
-    }
-    
-    // Function to return an arc-degree distance in meters at a given latitude
-    // as an array (along_east, along_north)
-    // see http://www.csgnetwork.com/degreelenllavcalc.html
-    // should conform to WGS84
-    function arcDegr_in_meter(latitude_in_degr){
-      let lat = (2.0 * Math.PI)/360.0 * latitude_in_degr; // convert lat to rads
-      let m1 = 111132.954;	// latitude calculation term 1
-      let m2 = -559.822;		// latitude calculation term 2
-      let m3 = 1.175;		// latitude calculation term 3
-      let m4 = -0.0023;		// latitude calculation term 4
-      let p1 = 111412.84;		// longitude calculation term 1
-      let p2 = -93.5;		// longitude calculation term 2
-      let p3 = 0.118;		// longitude calculation term 3
-
-      // Calculate the length of a degree of latitude and longitude in meters
-      let latlen =  m1 + (m2 * Math.cos(2 * lat)) + (m3 * Math.cos(4 * lat)) + (m4 * Math.cos(6 * lat));
-      let longlen = (p1 * Math.cos(lat)) + (p2 * Math.cos(3 * lat)) + (p3 * Math.cos(5 * lat));
-      return [latlen, longlen];
-    }
-
-
-    // create a centered LatLngBounds box
-    function make_center_box(){
-      let bounds = map.getBounds();
-      let projection = map.getProjection();
-      let topRight = bounds.getNorthEast(); // not sure if these have to be projected first ...
-      let bottomLeft = bounds.getSouthWest();
-      let c = bounds.getCenter();
-      let cx = c.lng()
-      let cy = c.lat()
-      let nex = topRight.lng()
-      let ney = topRight.lat()
-      let swx = bottomLeft.lng()
-      let swy = bottomLeft.lat()
-
-      let box_size_x = (nex - swx) / 3.0
-      let box_size_y = (ney - swy) / 3.0
-      let box = new google.maps.LatLngBounds();
-      let p = new google.maps.LatLng(cy - box_size_y, cx - box_size_x);
-      box.extend(p);
-      p = new google.maps.LatLng(cy + box_size_y, cx + box_size_x);
-      box.extend(p)
-      return(box);
-    }
-
-    // set bounding box of rectangle so it's centered
-    function center_rectangle(){
-      polygon.setMap(null); // remove polygon
-      let box = make_center_box();
-      rectangle.setBounds(box);
-      update_corners_form();
-      
-
-    }
-
-    // callback to update corner lat/lon in form to current rectangle
-    function update_corners_form(event) {
-      let b = rectangle.getBounds()
-      let trlat = b.getNorthEast().lat();
-      let trlon = b.getNorthEast().lng();
-      let bllat = b.getSouthWest().lat();
-      let bllon = b.getSouthWest().lng();
-
-      // update GUI values
-      document.getElementById('trlat2').value=trlat;
-      document.getElementById('trlon2').value=trlon;
-      document.getElementById('bllat2').value=bllat;
-      document.getElementById('bllon2').value=bllon;
-
-      // also update hidden id values
-      document.getElementById('trlat').value=trlat;
-      document.getElementById('trlon').value=trlon;
-      document.getElementById('bllat').value=bllat;
-      document.getElementById('bllon').value=bllon;
-
-      setApproxDEMResolution_meters();
-      calcTileHeight();
-
-      create_divison_lines();
-    }
-
-
-    // calculate the approximate meter resolution of each pixel at the current lat
-    // from the width (lon) of the rectangle and the print resolution
-    function setApproxDEMResolution_meters() {
-
-      let b = rectangle.getBounds();
-      let trlat = b.getNorthEast().lat();
-      let trlon = b.getNorthEast().lng();
-      let bllat = b.getSouthWest().lat();
-      let bllon = b.getSouthWest().lng();
-
-      let print_res_mm = document.getElementById('options_print_resolution').value;
-
-      // Negative print_res_mm means that "source resolution" is selected, in this case just set field to "same"
-      if(print_res_mm <= 0){
-	document.getElementById('DEMresolution').value = 'the same'
-      }
-      else{
-
-	let tw_mm = document.getElementById('options_tile_width').value;
-	let num_tiles_x = document.getElementById('options_numTiles_x').value;
-	let num_cells_per_tile = tw_mm /  print_res_mm;
-	let total_cells = num_cells_per_tile * num_tiles_x;
-
-	let lat_of_center = (trlat + bllat) / 2.0;
-	let box_width_in_degr = Math.abs(trlon - bllon);
-	let one_degr_in_m = arcDegr_in_meter(lat_of_center)[1]; // returns meters for [lat,lon] => lon = with = [1]
-	let box_width_in_m = box_width_in_degr * one_degr_in_m;
-
-	let cell_resolution_meter = box_width_in_m / total_cells;
-	//console.log(cell_resolution_meter);
-	cell_resolution_meter = Math.round( cell_resolution_meter * 100 ) / 100; // round to 2 digits
-
-	document.getElementById('DEMresolution').value = cell_resolution_meter;
-      }
-
-    }
-
-    function remove_divison_lines(){
-      for (let i = 0; i < div_lines_x.length; i++) {
-        div_lines_x[i].setMap(null) // remove from map
-      }
-      div_lines_x = [];
-
-      for (let i = 0; i < div_lines_y.length; i++) {
-        div_lines_y[i].setMap(null) // remove from map
-      }
-      div_lines_y = [];
-    }
-
-
-    function create_divison_lines(event) {
-      remove_divison_lines(); // also re-sets array to []
-
-      let bounds = rectangle.getBounds(); // bounds of red box
-      let ne = bounds.getNorthEast();
-      let sw = bounds.getSouthWest();
-      let span = rectangle.getBounds().toSpan() // height/width of box
-
-      let num_lines = document.getElementById('options_numTiles_x').value -1; //requested number of lines
-      if(num_lines > 0){
-        let width = span.lng() / (num_lines + 1) // width of a tile
-        for (let i = 0; i < num_lines; i++) {
-            let x = sw.lng() + (i+1) * width; // x-coord (lng) of  line
-            let line_coords = [{lat: ne.lat(), lng: x }, {lat: sw.lat(), lng: x }];
-            div_lines_x[i] = new google.maps.Polyline({ path: line_coords,
-                          geodesic: false, strokeColor: '#FF0000',
-                          strokeOpacity: 1.0, strokeWeight: 1 });
-            div_lines_x[i].setMap(map);
-        }
-      }
-
-      num_lines = document.getElementById('options_numTiles_y').value -1;
-      if(num_lines > 0){
-          let height = span.lat() / (num_lines + 1) // height of a tile
-          for (let i = 0; i < num_lines; i++) {
-              let y = sw.lat() + (i+1) * height; // y coord (lat) of line
-              let line_coords = [{lat: y, lng: sw.lng()},
-                             {lat: y, lng: ne.lng()}];
-              div_lines_y[i] = new google.maps.Polyline({ path: line_coords,
-                                                          geodesic: false, strokeColor: '#FF0000',
-                                                          strokeOpacity: 1.0, strokeWeight: 1 });
-              div_lines_y[i].setMap(map);
-          }
-      }
-    }
-
-    // update functions, called from HTML
-    function SetDEM_name(){
-      document.getElementById('DEM_name').value = DEM_name // hidden
-      document.getElementById('DEM_name2').value = DEM_name // GUI
-
-      let res = "unknown resolution"
-      switch(DEM_name){
-        case "USGS/NED": res = "10 m"; break;
-	      case "NRCan/CDEM": res = "20 m"; break;
-        case "USGS/SRTMGL1_003": res = "30 m"; break;
-	      case "JAXA/ALOS/AW3D30/V2_2": res = "30 m"; break;
-        case "USGS/GMTED2010": res = "90 m"; break;
-	      case "USGS/GTOPO30" : res = "1000 m"; break;
-	      case "CPOM/CryoSat2/ANTARCTICA_DEM" : res = "1000 m"; break;
-        case "NOAA/NGDC/ETOPO1": res = "2000 m"; break;
-      }
-
-      // set resolution of DEM source
-      document.getElementById('source_resolution').innerHTML = res
-    }
-
-
-    // set opacity of hillshade as inverse of transparency given
-    function updateTransparency(transparency_pct) {
-      let op = 1.0 - transparency_pct / 100.0 // opacity
-      map.overlayMapTypes.getAt(0).setOpacity(op)
-      //document.getElementById('hillshade_transparency').value=transparency_pct;
-      document.getElementById('hillshade_transparency_slider').value=transparency_pct;
-      document.getElementById('transp').value=transparency_pct; // id in hidden reload
-    }
-
-    //Update gamma in both places
-    function updateGamma(val) {
-      document.getElementById('gamma').value=val;  // id in reload form  (hidden)
-      document.getElementById('gamma2').value=val; // gui text field
-      //document.getElementById('hs_slider').value=val; // gui slider
-    }
-    
-    // update hillshade elevation(angle above horizon) and adjust gamma
-    function updateHillshadeElevation(elev) {
-      document.getElementById('hselev').value=elev;   // hidden id
-      document.getElementById('hselev2').value=elev;  // gui list
-      switch(Number(elev)) {
-        case 55: // steep
-          updateGamma(0.3); break;
-        case 45: // normal
-          updateGamma(1.0); break;
-        case 35: // somewhat flat
-          updateGamma(1.2); break;
-        case 25: // very flat
-          updateGamma(1.5); break;
-        case 10: // super flat
-         updateGamma(2.5); break;
-	 case 5: // extremely flat
-         updateGamma(4.5); break;
-        default:
-           alert(elev + "is bad!");
-      } 
-    }  
-
-    // update the hidden ids in reload form
-    function update_options_hidden(){
-      //alert("update_options_hidden")
-      document.getElementById('tilewidth').value = document.getElementById('options_tile_width').value;
-      document.getElementById('ntilesx').value = document.getElementById('options_numTiles_x').value;
-      document.getElementById('ntilesy').value = document.getElementById('options_numTiles_y').value;
-      document.getElementById('printres').value = document.getElementById('options_print_resolution').value;
-      document.getElementById('basethick').value = document.getElementById('options_base_thickness').value;
-      document.getElementById('zscale').value = document.getElementById('options_z_scale').value;
-      document.getElementById('fileformat').value= document.getElementById('options_fileformat').value;
-      document.getElementById('manual').value= document.getElementById('options_manual').value;
-      document.getElementById('polyURL').value= document.getElementById('options_polyURL').value;
-    }
-
-    // update the print option values in the GUI from the global vars
-    function init_print_options(){
-      //alert("init_print_options")
-      document.getElementById('options_tile_width').value = tilewidth;
-      document.getElementById('options_numTiles_x').value = ntilesx;
-      document.getElementById('options_numTiles_y').value = ntilesy;
-      document.getElementById('options_print_resolution').value = printres;
-      document.getElementById('options_base_thickness').value = basethick;
-      document.getElementById('options_z_scale').value = zscale;
-      document.getElementById('options_fileformat').value = fileformat;
-      document.getElementById('options_manual').value = manual;
-      document.getElementById('options_polyURL').value = polyURL; 
-    }
-
-    // called on idle (after map pan/zoom), sets current lat, lon and zoom
-    function saveMapSettings(){
-      let  c = map.getCenter();
-      let cx = c.lng();
-      let cy = c.lat();
-      
-      // hidden ids in reloadform
-      document.getElementById('map_lat').value = c.lat();
-      document.getElementById('map_lon').value = c.lng();
-      document.getElementById('map_zoom').value = map.getZoom(); 
-    }
-
-    function submit_for_reload(trans_method){
-      saveMapSettings();
-      
-      // save current settings into hidden ids
-      document.getElementById('maptype').value = map.getMapTypeId();
-      document.getElementById('hsazi').value = document.getElementById('hsazi2').value;
-      document.getElementById('hselev').value = document.getElementById('hselev2').value;
-      
-      // trigger a reload with all the vars in reloadform
-      let f = document.forms["reloadform"];
-      f.method = trans_method
-      f.submit();
-    }
-
-    // calc tile height from given mm width and red box ratio
-    // not that ratio has to be calculated from the meters, not degrees!
-    function calcTileHeight(){
-      let tw = document.getElementById('options_tile_width').value;
-      document.getElementById('tilewidth').value = tw // set hidden id for reload
-      let bounds = rectangle.getBounds(); // bounds of red box
-      let n = bounds.getNorthEast().lat();
-      let s = bounds.getSouthWest().lat();
-      let center_lat = (n + s ) / 2.0;
-      let degr_in_m  = arcDegr_in_meter(center_lat);
-      let span = rectangle.getBounds().toSpan();
-      let hm = span.lat() * degr_in_m[0]; // height in meters at center lat
-      let wm = span.lng() * degr_in_m[1]; // width
-
-      let hw_in_meter_ratio = hm / wm; // height/width of box
-      let th = tw * hw_in_meter_ratio;
-
-      //console.log(tw, span.lat(),  span.lng(), center_lat, hm, wm, hw_in_meter_ratio, );
-      let tile_height_rounded  = parseInt(th * 10) / 10;
-      document.getElementById('options_tile_height').value = th;
-      document.getElementById('options_tile_height').innerHTML = tile_height_rounded + "&nbsp mm";
-    }
-
-    // return bounds of polygon in kml file or null on parse error or if <3 coords
-    function processKMLFile(xmlfile){
-      if (xmlfile && xmlfile.length){  // file exists and is not empty
-	      // parse XML file
-	      let xmlDoc = null;
-	      try {
-	  	      xmlDoc = $.parseXML(xmlfile);
-	      }
-	      catch(e) {
-		        console.dir(e);
-	  	  return null;
-	    }
-
-      let $xml = $(xmlDoc);
-      if (typeof xmlDoc === 'undefined'){ /// === means == but w/o implicit type conversion
-          alert('Please upload a KML file');
-          return null;
-      }else{
-        let coords = $xml.find("coordinates").text();
-        //console.dir(JSON.stringify(coords)); //"\n\t\t\t1\n\t\t\t\n\t\t\t\t\n\t\t\t\t\t -109.5396705603448,38.47691322695024,0 -109.5396705603448,38.47691322695024,0 \n\t\t\t\t\t\n\t\t\t\t\n\t\t\t\n\t\t"
-
-        // remove tabs and newlines and trim
-        coords = coords.replace(/\t/g, '');
-        coords = coords.replace(/\n/g, '');
-        coords = coords.trim();
-        //console.dir(JSON.stringify(coords)) //"-109.5396705603448,38.47691322695024,0 -109.5396705603448,38.47691322695024,0"
-
-        // split at space in array of strings with "x,y,z"
-        coords = coords.split(" ");
-        //console.dir(JSON.stringify(coords))
-
-        // if we have less than 3 coords, bail out
-        if (coords.length < 3){
-          alert("Error: KML file does not contain polygon (need >2 coordinates)!");
-          return(null);
-        }
-
-        // make arrays of x and y coords
-        let xcoords = [];
-        let ycoords = [];
-        let llcoords = []; // array of lat/lon coords, used for polygon path later
-        for (let i=0; i < coords.length; i++) {
-          let c = coords[i].split(","); // split in 3 x,y,z strings
-          //console.log(c[0], c[1]);
-          xcoords.push(c[0]);
-          ycoords.push(c[1]);
-
-          let ll = new google.maps.LatLng(c[1], c[0])
-          llcoords.push(ll)
-        }
-
-        // convert string array to number array
-        xcoords = xcoords.map(Number);
-        ycoords = ycoords.map(Number);
-
-        // get min/max of arrays
-        let xmax = Math.max(...xcoords); // ... is spread operator
-        let ymax = Math.max(...ycoords);
-        let xmin = Math.min(...xcoords);
-        let ymin = Math.min(...ycoords);
-        //console.log(xmin, xmax, ymin, ymax)
-
-        // make bounds
-        let southWest = new google.maps.LatLng(ymin, xmin);
-        let northEast = new google.maps.LatLng(ymax, xmax);
-        let bounds = new google.maps.LatLngBounds(southWest,northEast);
-        //console.log(southWest.toString(), northEast.toString(), bounds.toString());
-
-	      return [bounds, llcoords] 
-	    }
-     }
-    }
-
-  </script>
-  
-  <style>
-    #hillshade_transparency_slider {width: 150px;}
-  </style>
-  
-  </head>
-
-  <body>
-
-  <div id="title" style="clear:both;text-align:left;font-size:x-large;" >
-    <!-- TouchTerrain is currently NOT working, sorry!  &nbsp -->
-    TouchTerrain: Easily Create 3D-Printable Terrain Models (BUILDID)  &nbsp
-    <a href="https://touchterrain.blogspot.com/" target="_blank">
-    What new in ver. 2.6?</a> &nbsp <a href="https://docs.google.com/document/d/1GlggZ47xER9N85Qls_MiE1jNuihlYEZnFFSVZtX8bKU/pub" target="_blank">
-    Help</a>
-  </div>
-
-
-   <div id="content" style="width:1115px; padding-left: 0px; float:left; border: 0px solid black; ">
-
-    <div id ="left" style="background-color:#FFFFF;width:600px;float:left;margin-right: 0px; margin-left: 0px; margin-top: 0px">
-        <div id="map" style="background-color:#FFFF; position:relative; ;width:600px;height:600px"></div>
-    </div>
-
-    <div id ="right" style="background-color:#FFFF;width:505px; float:left; margin-left: 10px ">
-    
-      <form action="/" method="post" id="reloadform">
-
-        <b>Elevation Data source:</b> &nbsp 
-        <a href="https://developers.google.com/earth-engine/datasets/" id="DEM_link" target="_blank">(Info on DEM)</a>
-        <select id="DEM_name" name="DEM_name" onchange="submit_for_reload('GET')"
-         title="Switch to different Digital Elevation data source" >
-          <option value="USGS/NED"selected><a href="https://developers.google.com/earth-engine/datasets/catalog/USGS_NED">  USGS/NED </a>(10 m resolution, US only)</option>
-          <!--<option value="NRCan/CDEM">NRCan/CDEM (20 m resolution, Canada only)</option>-->
-          <option value="JAXA/ALOS/AW3D30/V2_2">AW3D30 (30m resolution, worldwide, good quality)</option>
-          <option value="USGS/SRTMGL1_003">SRTM GL1 (30m resolution, worldwide-ish, less good)</option>
-          <option value="USGS/GMTED2010">GMTED2010 (230m resolution, worldwide)</option>
-          <option value="USGS/GTOPO30">GTOPO30 (1000m resolution, worldwide, no bathymetry)</option>
-          <option value="CPOM/CryoSat2/ANTARCTICA_DEM">ANTARCTICA_DEM (1000m res., Antarctica)</option>
-          <option value="NOAA/NGDC/ETOPO1">ETOPO1 (2000m resolution, worldwide, with bathymetry)</option>
-        </select>
-	
-        <!-- hidden ids so they get put into the URL on reload -->
-        <input type="hidden" name="maptype" id="maptype" value="NULL">
-        <input type="hidden" name="gamma" id="gamma" value="NULL">
-        <input type="hidden" name="transp" id="transp" value="NULL">
-        <input type="hidden" name="hsazi" id="hsazi" value="NULL">
-        <input type="hidden" name="hselev" id="hselev" value="NULL">
-        <input type="hidden" name="map_lat" id="map_lat" value="NULL">
-        <input type="hidden" name="map_lon" id="map_lon" value="NULL">
-        <input type="hidden" name="map_zoom" id="map_zoom" value="NULL">
-        <input type="hidden" id="trlat" name="trlat" value="NULL" >
-        <input type="hidden" id="trlon" name="trlon" value="NULL" >
-        <input type="hidden" id="bllat" name="bllat" value="NULL" >
-        <input type="hidden" id="bllon" name="bllon" value="NULL" >
-        <input type="hidden" id="tilewidth" name="tilewidth" value="NULL" >
-        <input type="hidden" id="ntilesx" name="ntilesx" value="NULL" >
-        <input type="hidden" id="ntilesy" name="ntilesy" value="NULL" >
-        <input type="hidden" id="printres" name="printres" value="NULL" >
-        <input type="hidden" id="basethick" name="basethick" value="NULL" >
-        <input type="hidden" id="zscale" name="zscale" value="NULL" >
-        <input type="hidden" id="fileformat" name="fileformat" value="NULL" >
-        <input type="hidden" id="manual" name="manual" value="NULL" >
-        <input type="hidden" id="polyURL" name="polyURL" value="NULL" >
-      </form>
-      
-      <br>
-      <b>Hillshade layer (Terrain relief overlay):</b> <br>
-      Transparency(%):
-      <input type="range" id="hillshade_transparency_slider" min="0" max="100" value=""
-	    title="Changes the hillshade transparentcy from 0% (left, no google map, only hillshading) to 100% (right, no hillshading, only google map)"
-	    list="tickmarks"
-	    step="1" oninput="updateTransparency(this.value);">
-	    <datalist id="tickmarks">
-        <option value="0"></option>
-        <option value="10"></option>
-        <option value="20"></option>
-        <option value="30"></option>
-        <option value="40"></option>
-        <option value="50"></option>
-        <option value="60"></option>
-        <option value="70"></option>
-        <option value="80"></option>
-        <option value="90"></option>
-        <option value="100"></option>
-	      </datalist>
-      &nbspGamma:
-      <!-- <input type="range" id="hs_slider" min="0.1" max="2.0" value="0" step="0.05"
-             oninput="updateGamma(this.value)" onmouseup="submit_for_reload('GET')"> -->
-      <input type="text" id="gamma2"  maxlength="4" size="2" value="1.0" 
-	    title="To change the hillshade gamma value, enter the value and hit Enter. Will reload the map." 
-            onkeydown="if (event.keyCode == 13) { updateGamma(this.value); submit_for_reload('GET');}"> 
-      <br>
-      
-      Sun direction:
-      <select title="Defines the direction (compass heading) from which the Sun shines to create the hillshade relief. Note that South will typically result in a flipped relief perception!"
-	    id="hsazi2" name="Sun Direction" onchange="submit_for_reload('GET');">
-	    <option value="270">West</option>
-	    <option value="315" selected>North-West</option>
-	    <option value="360">North</option>
-	    <option value="45">North-East</option>
-	    <option value="90">East</option>
-	    <option value="180">South</option>
-      </select>
-      
-       &nbspSun angle: 
-      <select title="Defines the vertical Sun angle, i.e. how high the Sun is above the horizon. Use it to enhance detail for different types of terrain. Will also adjust gamma"
-	    id="hselev2" name="Sun Elevation" onchange="updateHillshadeElevation(this.value); submit_for_reload('GET');">
-	    <option value="55">steep</option> 
-	    <option value="45" selected >normal</option>
-	    <option value="35">bit flat </option>
-	    <option value="25">flat </option>
-	    <option value="10">very flat </option>
-	    <option value="5">extremely flat</option>
-      </select>
-      </br></br>
-      
-
-      <b>Area Selection Box:</b>
-      <input id="recenter-box-button" type="button"
-        title="re-centers the red Area Selection box insides the currently viewed map"
-        onclick="center_rectangle()"
-        value="Re-center box in current map view">
-
-      <!-- Test for uploading a kml file style="display: none;"
-        <label id="kml_file_name"></label> style="display: none;
-      <input type="button" value="Use polygon from uploaded kml file"
-              title="Sets the area box as a bounding box around a polygon stored in a Google Earth KML file and will use the polygon as a mask when creating the model"
-              onclick="document.getElementById('kml_file').click();" />
-      <form action = "/kml_upload" method=post enctype=multipart/form-data>
-        <input type=file name=file id=kml_filename>
-        <input type=submit value="Upload kml polygon file">
-      </form> -->
-     
-
-      <form action="/export" method="post" enctype=multipart/form-data>
-
-        Use polygon from KML file <input type="file" id="kml_file" name="kml_file"  />
-        <!--
-        <input type="button" value="Set box from polygon in KML file"
-        title="set box from polygon in kml file"
-        onclick="document.getElementById('kml_file').click();" /> -->
-        </br> 
-
-        <input type="hidden" name="DEM_name" id="DEM_name2" value="NULL">
-        <input type="hidden" id="options_polyURL" name="polyURL" size="0"
-            title="URL to a KML file with a polygon. Must be a publically read-able cloud file. Used as outline for the 3D print. Supersedes the Area Selection box"
-        > 
-        <!--
-        <input type="text" id="options_polyURL" name="polyURL" size="16"
-            title="URL to a KML file with a polygon. Must be a publically read-able cloud file. Used as outline for the 3D print. Supersedes the Area Selection box"
-        > URL to cloud KML polygon file</br>
-        -->
-
-        <!-- Put the box corner coords here so they get transmitted with get -->
-        <input type="text" id="trlat2" name="trlat" maxlength="7" size="7" value="NULL" title="(trlat)" readonly> N
-        <input type="text" id="trlon2" name="trlon" maxlength="8" size="8" value="NULL" title="(trlon)" readonly> E (Top right corner)<br>
-
-        <input type="text" id="bllat2" name="bllat" maxlength="7" size="7" value="NULL" title="(bllat)" readonly> N
-        <input type="text" id="bllon2" name="bllon" maxlength="8" size="8" value="NULL" title="(bllon)" readonly> E (Lower left corner) <br>
-        <br>
-
-        <div id='options_container'>
-          <b> 3D Printer Options: </b><br>
-          <select title="(tilewidth) Width of each tile in mm, tile height will be calculated based on number of tiles in x and y"
-                  id="options_tile_width"  name="tilewidth"  onchange="calcTileHeight(); ">
-            <option value="50">20 mm</option>
-            <option value="50">30 mm</option>
-            <option value="50">40 mm</option>
-            <option value="50">50 mm</option>
-            <option value="60">60 mm</option>
-            <option value="70">70 mm</option>
-            <option value="80" selected >80 mm</option>
-            <option value="90">90 mm</option>
-            <option value="100">100 mm</option>
-            <option value="110">110 mm</option>
-            <option value="120">120 mm</option>
-            <option value="140">140 mm</option>
-            <option value="160">160 mm</option>
-            <option value="180">180 mm</option>
-            <option value="200">200 mm</option>
-            <option value="225">225 mm</option>
-            <option value="250">250 mm</option>
-            <option value="275">275 mm</option>
-            <option value="300">300 mm</option>
-
-          </select> Tile width, <b id="options_tile_height"></b> Tile height<br>
-
-          <select title="(printres) Should be about the same as your extruder diameter. Smaller numbers result in more details and longer print times"
-              id="options_print_resolution" name="printres"  onchange="update_options_hidden();">
-            <!-- <option value="-1">source resolution</option> CH Mar 16 not advisable to allow anymore with new API d/l restrictions-->
-            <option value="0.2">0.2 mm</option>
-            <option value="0.25">0.25 mm</option>
-            <option value="0.3">0.3 mm</option>
-            <option value="0.35">0.35 mm</option>
-            <option value="0.4" selected >0.4 mm</option>
-            <option value="0.45">0.45 mm</option>
-            <option value="0.5">0.5 mm</option>
-
-        </select> Resolution for 3D Print (Extruder width)<br>
-
-        <select title="(ntilesx) The number of tiles in x direction"
-          id="options_numTiles_x" name="ntilesx"  onchange="update_options_hidden();">
-            <option value="1" selected >1 by</option>
-            <option value="2" >2 by</option>
-            <option value="3">3 by</option>
-            <option value="4">4 by</option>
-            <option value="5">5 by</option>
-            <option value="6">6 by</option>
-            <option value="7">7 by</option>
-            <option value="8">8 by</option>
-        </select>
-
-        <select title="(ntilesy) The number of tiles in y direction"
-          id="options_numTiles_y"  name="ntilesy"  onchange="update_options_hidden();">
-            <option value="1" selected >1  </option>
-            <option value="2">2</option>
-            <option value="3">3</option>
-            <option value="4">4</option>
-            <option value="5">5</option>
-            <option value="6">6</option>
-            <option value="7">7</option>
-            <option value="8">8</option>
-        </select> Tiles to print (X by Y)<br>
-
-        <!-- Approximate DEM resolution given box and tile parameters -->
-        Re-scaling <b id="source_resolution"></b> resolution to about
-        <input type="text" id="DEMresolution"
-              title="To print each tile at the given width at this mm resolution, the DEM will be resampled to approx. this meter value. Keep this above the original DEM resolution."
-              name="DEMresolution" maxlength="4" size="6" value="NULL" readonly>m
-        <br>
-
-        <select title="(basethick) The thickness in mm, the 3D model will have at the lowest elevation."
-          id="options_base_thickness" name="basethick"  onchange="update_options_hidden();">
-            <option value="0">0 mm</option>
-            <option value="0.5">0.5 mm</option>
-            <option value="1" selected >1 mm</option>
-            <option value="2">2 mm</option>
-            <option value="3">3 mm</option>
-            <option value="4">4 mm</option>
-            <option value="5">5 mm</option>
-        </select> Model Base thickness<br>
-
-        <select title="(zscale) The DEM's elevation is multiplied by this number"
-          id="options_z_scale" name="zscale"  onchange="update_options_hidden();">
-            <option value="0.5">x 0.5</option>
-            <option value="1.0" selected>x 1.0 (none)</option>
-            <option value="1.25">x 1.25</option>
-            <option value="1.5">x 1.5</option>
-            <option value="2">x 2</option>
-            <option value="2.5">x 2.5</option>
-            <option value="3">x 3</option>
-            <option value="3.5">x 3.5</option>
-            <option value="4">x 4</option>
-            <option value="4.5">x 4.5</option>
-            <option value="5">x 5</option>
-            <option value="7.5">x 7.5</option>
-            <option value="10">x 10</option>
-            <option value="15">x 15</option>
-            <option value="20">x 20</option>
-        </select> Vertical Exaggeration (Z-scale)<br>
-
-        <select id="options_fileformat"  name="fileformat"  onchange="update_options_hidden();"
-          title="The format of the 3D model file(s) to be exported. Select GeoTiff if you ONLY want a GeoTiff.">
-            <option value="obj" > Obj</option>
-            <option value="STLb" selected> STL binary</option>
-            <option value="STLa"> STL ascii</option>
-            <option value="GeoTiff"> GeoTiff</option>
-        </select> File format<br>
-
-
-        <input type="text" id="options_manual"
-            title="Other settings, JSON style separated by commas e.g.: &quot;tile_centered&quot:true, &quot;no_bottom&quot:true, &quot;ignore_leq&quot:0.0, &quot;lower_leq&quot: [0.0, 2.0] &quot;unprojected&quot:true, &quot;only&quot:[1,1], &quot;no_normals&quot:true,  &quot;projection&quot:32613, &quot;use_geo_coords&quot:&quot;centered&quot ...  For more info see standalone on github"
-              name="manual" size="40" value="" > Manual settings
-        <br><br>
-        
-        <!--
-        <input type="button"
-          title="Puts your current settings into the URL and refreshes"
-          onclick="update_options_hidden(); submit_for_reload('GET');"
-          value="1) Save options to URL">  -->
-        <!-- <br>Optional KML file: <input type="file" name="kml_file" /> -->
-        
-        <input type="submit" value="Export to file and Download"
-          onclick="ga('send', 'event', 'Export', 'Click', 'export', '0')"
-          title="Converts area inside the box into file(s) for 3D printing."  
-          onchange="update_options_hidden(); submit_for_reload('POST');">
-          
-       </div>
-      </form>
-
-
-      <h5>
-      Developed by Chris Harding and Franek Hasiuk, <a href="http://www.public.iastate.edu/~franek/gfl/gfl.html" target="_blank">GeoFabLab.</a>
-      <br>Dept. of Geological and Atmospheric Sciences, Iowa State University
-      <br>Suggestions? Problems? <a href= "mailto:Geofablab@gmail.com">Send Email</a>
-      <br>Visit our <a href="https://github.com/ChHarding/TouchTerrain_for_CAGEO" target="_blank"> Github repository</a>
-      </h5>
-
-
-      <h6>
-      <a href="https://doi.org/10.1016/j.cageo.2017.07.005" target="_blank">
-            TouchTerrain: A simple web-tool for creating 3D-printable topographic models</a><br>
-            (published in: Computers & Geosciences Volume 109, December 2017, Pages 25-31)
-      </h6>
-
-    </div>
-   </div>
-  </body>
-</html>
-
-=======
-	
-	</body>
-</html>
->>>>>>> bbc74539
+<html>
+	<head>
+		<title>TouchTerrain: Easily Create 3D-Printable Terrain Models (version 3.x)</title>
+		<meta charset="UTF-8">
+		<meta name="description" content="Application for creating 3D printable terrain models">
+		<meta property="og:image" content="/static/touchTerrain_logo.png">
+		<meta name="keywords" content="HTML,JavaScript">
+		<meta name="author" content="Chris Harding">
+		<meta name="version" content="BUILDID">
+		<meta name="viewport" content="width=device-width, initial-scale=1.0">
+		<link rel="shortcut icon" href="{{ url_for('static', filename='favicon.ico') }}">
+
+		 <!-- Latest compiled and minified CSS -->
+		<link rel="stylesheet" href="https://maxcdn.bootstrapcdn.com/bootstrap/4.5.2/css/bootstrap.min.css">
+
+		<!-- jQuery library -->
+		<script src="https://ajax.googleapis.com/ajax/libs/jquery/3.5.1/jquery.min.js"></script>
+
+		<!-- Popper JS -->
+		<script src="https://cdnjs.cloudflare.com/ajax/libs/popper.js/1.16.0/umd/popper.min.js"></script>
+
+		<!-- Latest compiled JavaScript -->
+		<script src="https://maxcdn.bootstrapcdn.com/bootstrap/4.5.2/js/bootstrap.min.js"></script> 
+
+		<link href="https://cdn.theme.iastate.edu/nimbus-sans/css/nimbus-sans.css" rel="stylesheet">
+		<link href="https://cdn.theme.iastate.edu/merriweather/css/merriweather.css" rel="stylesheet">
+		<!--<link rel="stylesheet" href="static/css/iastate.legacy.css"> -->
+
+		<script type="text/javascript" async defer
+			src="https://maps.google.com/maps/api/js?libraries=places,drawing&key={{ google_maps_key }}">
+			<!-- key=<nothing> will give you the crappy google map background, which is still usable.
+			If you want a proper google maps version you need replace the above line with
+			one that uses your API key, which you will need to get from Google: https://developers.google.com/maps/documentation/javascript/get-api-key#get-an-api-key
+			As this app uses a simple embedded map, it should still be free for < 25,000 requests (?)
+			Put this key into a text file called GoogleMapsKey.txt in the server folder
+			Note: if the key is wrong, you'll get a Google key error and you won't see any map. -->
+		</script>
+		  
+	{% if GOOGLE_ANALYTICS_TRACKING_ID %}
+		<script>
+		(function(i,s,o,g,r,a,m){i['GoogleAnalyticsObject']=r;i[r]=i[r]||function(){
+		(i[r].q=i[r].q||[]).push(arguments)},i[r].l=1*new Date();a=s.createElement(o),
+		m=s.getElementsByTagName(o)[0];a.async=1;a.src=g;m.parentNode.insertBefore(a,m)
+		})(window,document,'script','https://www.google-analytics.com/analytics.js','ga');
+
+		ga('create',
+			'{{GOOGLE_ANALYTICS_TRACKING_ID}}',  // put your own tracking id in server/config.py
+			'auto');
+		ga('send', 'pageview');
+		</script>
+	{% endif %}
+
+		<script src="https://cdn.jsdelivr.net/gh/google/earthengine-api/javascript/build/ee_api_js.js"></script>
+		<script> {% include 'touchterrain.js' %} </script> <!-- will get inlined via jinja! -->
+		
+	</head>
+	<body>
+		<div class="container-fluid">
+			<div class="page-header text-truncate" style="min-width: 635px;">
+			  <h4 class="text-truncate">
+				<!-- TouchTerrain is currently NOT working, sorry!  &nbsp -->
+				TouchTerrain: Easily Create 3D-Printable Terrain Models (BUILDID)  &nbsp
+				<div class="text-truncate float-right"> 
+					<a href="https://touchterrain.blogspot.com/" target="_blank">
+						What's new in version 3.0?</a> 
+					<a href="https://docs.google.com/document/d/1GlggZ47xER9N85Qls_MiE1jNuihlYEZnFFSVZtX8bKU/pub" 
+						target="_blank"> &nbsp &nbsp &nbsp Help</a>
+				</div>
+			  </h4>
+			</div>
+			<div class="row">
+				<div class="col-sm-8" ">
+					<div style="height: 730; position: relative; overflow: hidden; margin-top: 4px;" id="map">
+						Map didn't load
+					</div>
+					<div id="searchbar_div"> <!-- search bar stuff start, will be positioned on map via JS later -->
+						<input id="pac-input" class="form-control form-control-sm ml-3 mt-3 text-truncate" 
+						  style="max-width: 420px;"
+							type="text" placeholder="Search for a place" aria-label="Search for a place"
+						>
+					</div> <!-- search bar stuff end  -->
+				</div>
+				<div class="col-sm-4 form-control-sm" >
+					<form action="/" class="form-horizontal" method="post" 
+					  id="reloadform" style="margin-bottom: 0px;"> 
+						<div class="card">
+							<div class="card-header">
+								<a class="card-link" data-toggle="collapse" href="#terrain_settings_panel">
+					          Terrain Settings:
+					      </a>
+							</div>
+							<div id="terrain_settings_panel" class="collapse show">
+								<div class="card-body">
+									<div class="row text-truncate">
+										<div class="col-sm-6" form-inline>
+											<label for="DEM_name">Elevation Data source:</label>
+											<a href="https://developers.google.com/earth-engine/datasets/" id="DEM_link" 
+												 target="_blank">(DEM Info)</a>
+											</div>
+										<div class="col-sm-6 form-inline">
+											<select class="form-control custom-select-sm text-truncate" 
+															id="DEM_name" name="DEM_name" onchange="submit_for_reload('GET')" 
+															title="Switch to different Digital Elevation data source" >
+												<option value="USGS/NED" selected>USGS/NED (10m resolution, US only)</option>
+												<option value="JAXA/ALOS/AW3D30/V2_2">AW3D30 (30m resolution, worldwide, good quality)</option>
+												<option value="USGS/SRTMGL1_003">SRTM GL1 (30m resolution, worldwide-ish, less good)</option>
+												<option value="USGS/GMTED2010">GMTED2010 (230m resolution, worldwide)</option>
+												<option value="USGS/GTOPO30">GTOPO30 (1000m resolution, worldwide, no bathymetry)</option>
+												<option value="CPOM/CryoSat2/ANTARCTICA_DEM">ANTARCTICA_DEM (1000m resolution, Antarctica only)</option>
+												<option value="NOAA/NGDC/ETOPO1">ETOPO1 (2000m resolution, worldwide, with bathymetry)</option>
+											</select>
+										</div>
+									</div>
+									 
+									<div class="row">
+										<div class="col-sm-7">
+											<div class="form-inline text-truncate">
+												<label for="hillshade_transparency_slider"  >Transparency:</label>
+												<input type="range" class="slider form-control-sm" id="hillshade_transparency_slider" min="0" max="100"  style="max-width: 80px;"
+													title="Changes the hillshade transparency from 0% (left, no google map, only hillshading) to 100% (right, no hillshading, only google map)"
+													list="tickmarks" step="1" oninput="updateTransparency(this.value);">
+													<datalist id="tickmarks">
+														<option value="0"></option>
+														<option value="10"></option>
+														<option value="20"></option>
+														<option value="30"></option>
+														<option value="40"></option>
+														<option value="50"></option>
+														<option value="60"></option>
+														<option value="70"></option>
+														<option value="80"></option>
+														<option value="90"></option>
+														<option value="100"></option>
+													</datalist>
+											</div>
+										</div>
+										<div class="col-sm-5">
+											<div class="form-inline  text-truncate">
+												<label for="gamma2">Gamma:</label>
+												<input type="text" id="gamma2" class="form-control form-control-sm" maxlength="5" size="2" value="1.0" 
+													title="Gamma values > 1.0 make your hillshade appear lighter, values < 1.0 make it darker. To change this, enter a new value and hit Enter. Will reload the map." 
+													style="max-width: 40px;"
+													onkeydown="if(event.keyCode == 13){updateGamma(this.value); submit_for_reload('GET');}"> 
+											</div>
+										</div>
+									</div>
+
+									<div class="row text-truncate">
+										<div class="col-sm-6"> 
+												<div class="form-horizontal form-group">
+													<label for="hsazi2">Sun direction:</label>
+													<select class="form-control custom-select-sm"  
+														title="Defines the direction (compass heading) from which the Sun shines to create the hillshade relief. Note that South will typically result in a flipped relief perception! Will reload the map."
+														id="hsazi2" name="Sun Direction" onchange="submit_for_reload('GET');"
+													>
+														<option value="270">West (270 degr.)</option>
+														<option value="315" selected>North-West (315 degr.)</option>
+														<option value="360">North (0  degr.)</option>
+														<option value="45">North-East (45 degr.)</option>
+														<option value="90">East (90 degr.)</option>
+														<option value="180">South (180 degr.)</option>
+													</select>
+											</div>
+										</div>
+										<div class="col-sm-6">
+											<div class="form-horizontal form-group">
+												<label for="hselev2">Sun angle:</label>
+												<select class="form-control custom-select-sm"  
+													title="Defines the vertical Sun angle, i.e. how high the Sun is above the horizon. Use it to enhance detail for different types of terrain. Will also adjust gamma and will reload the map."
+													id="hselev2" name="Sun Elevation" onchange="updateHillshadeElevation(this.value); submit_for_reload('GET');"
+												>
+													<option value="55">steep (55 degr.)</option> 
+													<option value="45" selected >normal (45 degr.)</option>
+													<option value="35">kinda flat (35 degr.)</option>
+													<option value="25">flat (25 degr.)</option>
+													<option value="10">very flat (10 degr.)</option>
+													<option value="5">extremely flat (5 degr.)</option>
+												</select>
+											</div>
+										</div>
+								</div>
+									 
+								<!-- hidden ids so they get put into the URL on reload -->
+								<input type="hidden" name="maptype" id="maptype" value="NULL">
+								<input type="hidden" name="gamma" id="gamma" value="NULL">
+								<input type="hidden" name="transp" id="transp" value="NULL">
+								<input type="hidden" name="hsazi" id="hsazi" value="NULL">
+								<input type="hidden" name="hselev" id="hselev" value="NULL">
+								<input type="hidden" name="map_lat" id="map_lat" value="NULL">
+								<input type="hidden" name="map_lon" id="map_lon" value="NULL">
+								<input type="hidden" name="map_zoom" id="map_zoom" value="NULL">
+								<input type="hidden" id="trlat" name="trlat" value="NULL" >
+								<input type="hidden" id="trlon" name="trlon" value="NULL" >
+								<input type="hidden" id="bllat" name="bllat" value="NULL" >
+								<input type="hidden" id="bllon" name="bllon" value="NULL" >
+								<input type="hidden" id="tilewidth" name="tilewidth" value="NULL" >
+								<input type="hidden" id="ntilesx" name="ntilesx" value="NULL" >
+								<input type="hidden" id="ntilesy" name="ntilesy" value="NULL" >
+								<input type="hidden" id="printres" name="printres" value="NULL" >
+								<input type="hidden" id="basethick" name="basethick" value="NULL" >
+								<input type="hidden" id="zscale" name="zscale" value="NULL" >
+								<input type="hidden" id="fileformat" name="fileformat" value="NULL" >
+								<input type="hidden" id="manual" name="manual" value="NULL" >
+								<input type="hidden" id="polyURL" name="polyURL" value="NULL" >
+								</div>	
+							</div>
+						</div>
+					</form>
+
+					<form class="form-horizontal" id="accordion" action="/export" method="post" enctype=multipart/form-data>
+						<div class="card">
+							<div class="card-header">
+							<a class="card-link" data-toggle="collapse" href="#area_box_panel">
+									Area Selection Box:  
+							</a>
+							<input id="recenter-box-button" type="button" class="btn btn-primary float-right"
+								title="re-centers the red Area Selection box inside the current map view"
+								onclick="center_rectangle()"
+								value="Re-center box on map">
+							</div>
+						
+							<div id="area_box_panel" class="collapse">
+								<div class="card-body ">
+									<div class="form-inline">
+										<div class="form-group ">
+											<input type="text" class="form-control form-control-sm" id="trlat2" name="trlat" maxlength="7" size="7" value="NULL" 
+												title="(trlat) Top Right Lat" onkeydown="if(event.keyCode == 13){update_box()}">
+											<label for="trlat2">N &nbsp</label>
+											<input type="text" class="form-control form-control-sm" id="trlon2" name="trlon" maxlength="8" size="8" value="NULL" 
+												title="(trlon) Top Right Long"onkeydown="if(event.keyCode == 13){update_box()}"">
+												<label for="trlon2">E &nbsp (Top right corner)</label>
+										</div>
+										<div class="form-group " >
+											<input type="text" class="form-control form-control-sm" id="bllat2" name="bllat" maxlength="7" size="7" value="NULL" 
+												title="(bllat) Bottom Left Lat" onkeydown="if(event.keyCode == 13){update_box()}">
+												<label for="bllat2">N &nbsp</label>
+											<input type="text" class="form-control form-control-sm" id="bllon2" name="bllon" maxlength="8" size="8" value="NULL" 
+												title="(bllon) Bottom Left Long" onkeydown="if(event.keyCode == 13){update_box()}"">
+												<label for="bllon2">E &nbsp (Lower left corner)</label 
+										</div>
+									</div>
+								</div>
+							</div>
+						</div>
+						<div class="card">
+							<div class="card-header">
+								<div class="panel-title">
+									<a class="card-link" data-toggle="collapse" href="#printOptionPanel">
+					          3D Printer Options:
+					        </a>
+					      </div>
+							</div>
+							<div id="printOptionPanel" class="collapse show">
+								<div class="card-body">
+
+									<div class="custom-file"> <!-- https://stackoverflow.com/questions/43250263/bootstrap-4-file-input -->
+												<input type="file" class="custom-file-input" id="kml_file" name="kml_file"
+													title="Upload a kml file with a polygon to define the area for your model. Will initially re-position the red box. Moving the red box or hitting the re-center botton after a polygon upload will clear the polygon"
+													onchange="$('#kml_file_name').html('Optional Polygon KML file: '+this.files[0].name); kml_name_was_just_set=true; ">
+												<label class="custom-file-label" id="kml_file_name" for="kml_file">Optional Polygon KML file:</label>
+									</div>
+ 
+									<!-- hook for polyURL, currently hidden but may become an input field (like kml_file) in the future -->
+									<input type="hidden" id="options_polyURL" name="polyURL" size="0"
+            					title="URL to a KML file with a polygon. Must be a publically read-able cloud file. Used as outline for the 3D print. Supersedes the Area Selection box"
+									> 
+									<!--
+									<input type="text" id="options_polyURL" name="polyURL" size="16"
+											title="URL to a KML file with a polygon. Must be a publically read-able cloud file. Used as outline for the 3D print. Supersedes the Area Selection box"
+									> URL to cloud KML polygon file</br>
+									-->
+
+									<!- hidden input that needs to go into the form ... -->
+									<input type="hidden" name="DEM_name" id="DEM_name2" value="NULL">
+
+									<div class="form-inline text-truncate">
+										<div class="form-group">
+											<select class="form-control custom-select-sm"
+															title="(tilewidth) Width of each tile in mm, tile height will be calculated based on number of tiles in x and y"
+															id="options_tile_width" name="tilewidth" onchange="calcTileHeight(); ">
+												<option value="50">20 mm</option>
+												<option value="50">30 mm</option>
+												<option value="50">40 mm</option>
+												<option value="50">50 mm</option>
+												<option value="60">60 mm</option>
+												<option value="70">70 mm</option>
+												<option value="80" selected >80 mm</option>
+												<option value="90">90 mm</option>
+												<option value="100">100 mm</option>
+												<option value="110">110 mm</option>
+												<option value="120">120 mm</option>
+												<option value="140">140 mm</option>
+												<option value="160">160 mm</option>
+												<option value="180">180 mm</option>
+												<option value="200">200 mm</option>
+												<option value="225">225 mm</option>
+												<option value="250">250 mm</option>
+												<option value="275">275 mm</option>
+												<option value="300">300 mm</option>
+											</select> 
+											<label for="options_tile_width"> &nbsp Tile width, &nbsp &nbsp </label> 
+											<b id="options_tile_height"></b>
+											<label for="options_tile_width"> &nbsp Tile height</label> 
+										</div>
+									</div>
+
+									<div class="form-inline text-truncate">
+										<div class="form-group">
+											<select  class="form-control custom-select-sm"
+													title="(printres) Should be about the same as your nozzle diameter. Smaller numbers result in more details and longer print times"
+													id="options_print_resolution" name="printres"  onchange="update_options_hidden();">
+												<!-- <option value="-1">source resolution</option> CH Mar 16 not advisable to allow anymore with new API d/l restrictions-->
+												<option value="0.2">0.2 mm</option>
+												<option value="0.25">0.25 mm</option>
+												<option value="0.3">0.3 mm</option>
+												<option value="0.35">0.35 mm</option>
+												<option value="0.4" selected >0.4 mm</option>
+												<option value="0.45">0.45 mm</option>
+												<option value="0.5">0.5 mm</option>
+										</select> 
+										<label for="options_print_resolution"> &nbsp 3D print Resolution (~ nozzle diameter)</label>
+									</div>
+								</div>
+
+								<div class="form-inline text-truncate">
+										<div class="form-group">
+										<select class="form-control custom-select-sm"
+											title="(ntilesx) The number of tiles in x direction"
+											id="options_numTiles_x" name="ntilesx"  onchange="update_options_hidden();">
+												<option value="1" selected >1 by</option>
+												<option value="2" >2 by</option>
+												<option value="3">3 by</option>
+												<option value="4">4 by</option>
+												<option value="5">5 by</option>
+												<option value="6">6 by</option>
+												<option value="7">7 by</option>
+												<option value="8">8 by</option>
+										</select>
+										<select  class="form-control custom-select-sm"
+											title="(ntilesy) The number of tiles in y direction"
+											id="options_numTiles_y"  name="ntilesy"  onchange="update_options_hidden();">
+												<option value="1" selected >1  </option>
+												<option value="2">2</option>
+												<option value="3">3</option>
+												<option value="4">4</option>
+												<option value="5">5</option>
+												<option value="6">6</option>
+												<option value="7">7</option>
+												<option value="8">8</option>
+										</select> 
+										<label for="options_numTiles_y"> &nbsp Tiles to print (X by Y)</label>
+									</div>
+								</div>
+
+								<!-- Approximate DEM resolution given box and tile parameters -->
+								<div class="form-inline text-truncate">
+									<div class="form-group">
+										<label for="DEMresolution">Current DEM resolution:</label>
+										<input type="text" id="DEMresolution" class="form-control form-control-sm" 
+													title="To print each tile at the given width at this mm resolution, the DEM will be resampled to approx. this meter value. Keep this above the original DEM resolution."
+													name="DEMresolution" maxlength="5" size="3" value="NULL" readonly> 
+										m, &nbsp (source DEM is:&nbsp <b id="source_resolution"></b>)
+									</div>
+								</div>
+
+								<div class="form-inline text-truncate">
+										<div class="form-group">
+										<select class="form-control custom-select-sm"
+											title="(basethick) The thickness in mm, the 3D model will have at the lowest elevation."
+											id="options_base_thickness" name="basethick"  onchange="update_options_hidden();">
+												<option value="0">0 mm</option>
+												<option value="0.5">0.5 mm</option>
+												<option value="1" selected >1 mm</option>
+												<option value="2">2 mm</option>
+												<option value="3">3 mm</option>
+												<option value="4">4 mm</option>
+												<option value="5">5 mm</option>
+										</select>  
+										<label for="options_base_thickness"> &nbsp Model Base thickness</label>
+									</div>
+								</div>
+
+								<div class="form-inline text-truncate">
+										<div class="form-group">
+										<select class="form-control custom-select-sm"
+											title="(zscale) The DEM's elevation is multiplied by this number"
+											id="options_z_scale" name="zscale"  onchange="update_options_hidden();">
+												<option value="0.5">x 0.5</option>
+												<option value="1.0" selected>x 1.0 (none)</option>
+												<option value="1.25">x 1.25</option>
+												<option value="1.5">x 1.5</option>
+												<option value="2">x 2</option>
+												<option value="2.5">x 2.5</option>
+												<option value="3">x 3</option>
+												<option value="3.5">x 3.5</option>
+												<option value="4">x 4</option>
+												<option value="4.5">x 4.5</option>
+												<option value="5">x 5</option>
+												<option value="7.5">x 7.5</option>
+												<option value="10">x 10</option>
+												<option value="15">x 15</option>
+												<option value="20">x 20</option>
+										</select> 
+										<label for="options_z_scale"> &nbsp Vertical Exaggeration (Z-scale)</label>
+									</div>
+								</div>
+
+								<div class="form-inline text-truncate">
+										<div class="form-group">
+										<select class="form-control custom-select-sm"
+											id="options_fileformat"  name="fileformat"  onchange="update_options_hidden();"
+											title="The format of the 3D model file(s) to be exported. Select GeoTiff if you ONLY want a GeoTiff.">
+												<option value="obj" > Obj</option>
+												<option value="STLb" selected> STL binary</option>
+												<option value="STLa"> STL ascii</option>
+												<option value="GeoTiff"> GeoTiff</option>
+										</select>
+										<label for="options_fileformat"> &nbsp File format </label>
+									</div>
+								</div>
+
+								<input class="form-control" size="80" type="text" placeholder="Manual settings:"
+										id="options_manual" value="" name="manual"
+										title="Other settings, JSON style separated by commas e.g.: &quot;tile_centered&quot:true, &quot;no_bottom&quot:true, &quot;ignore_leq&quot:0.0, &quot;lower_leq&quot: [0.0, 2.0] &quot;unprojected&quot:true, &quot;only&quot:[1,1], &quot;no_normals&quot:true,  &quot;projection&quot:32613, &quot;use_geo_coords&quot:&quot;centered&quot ...  For more info see standalone on github"
+								>
+								
+					    	</div>
+					  	</div>
+						</div>
+						<!-- hidden submit so it fires (instead of real submit) when Enter is hit in any text inside the form -->
+						<button type="submit" disabled style="display: none" aria-hidden="true"></button>
+
+						<button type="submit" class="btn btn-success"  
+							onclick="ga('send', 'event', 'Export', 'Click', 'export', '0')"
+							title="Converts area inside the box into file(s) for 3D printing."  
+							onchange="update_options_hidden(); submit_for_reload('POST');">
+							Export Selected Area and Download File
+						</button>
+					</form>		
+
+					<div class="card">
+						<div class="text-left p-1">
+							<small>
+							</br>
+								Developed by Chris Harding
+								<a href="https://ge-at.iastate.edu/" target="_blank"> Dept. of Geological and Atmospheric Sciences, Iowa State University</a>
+								and Franek Hasiuk, <a href="http://www.kgs.ku.edu/index.html" target="_blank">Kansas Geological Survey.</a>
+								</br>
+								<b>Suggestions? Problems? <a href= "mailto:Geofablab@gmail.com" target="_blank">Send Email!</a> </b> 
+								</br>
+								Visit our <a href="https://github.com/ChHarding/TouchTerrain_for_CAGEO" target="_blank"> Github repository</a>
+								</br>
+								More details in:
+								<a href="https://doi.org/10.1016/j.cageo.2017.07.005" target="_blank">
+											TouchTerrain: A simple web-tool for creating 3D-printable topographic models</a> 
+											Computers & Geosciences Volume 109, December 2017, Pages 25-31
+							</small>
+						</div>
+					</div>
+
+			  </div>
+			</div>
+		</div>
+
+		
+
+	
+	</body>
+</html>